# coding: utf-8

from __future__ import unicode_literals

import re

from .common import InfoExtractor
from ..compat import (
    compat_str,
    compat_urlparse,
)
from ..utils import (
    clean_html,
    determine_ext,
    ExtractorError,
    int_or_none,
    parse_duration,
    try_get,
    url_or_none,
    urljoin,
)
from .dailymotion import DailymotionIE


class FranceTVBaseInfoExtractor(InfoExtractor):
    def _make_url_result(self, video_or_full_id, catalog=None):
        full_id = 'francetv:%s' % video_or_full_id
        if '@' not in video_or_full_id and catalog:
            full_id += '@%s' % catalog
        return self.url_result(
            full_id, ie=FranceTVIE.ie_key(),
            video_id=video_or_full_id.split('@')[0])


class FranceTVIE(InfoExtractor):
    _VALID_URL = r'''(?x)
                    (?:
                        https?://
                            sivideo\.webservices\.francetelevisions\.fr/tools/getInfosOeuvre/v2/\?
                            .*?\bidDiffusion=[^&]+|
                        (?:
                            https?://videos\.francetv\.fr/video/|
                            francetv:
                        )
                        (?P<id>[^@]+)(?:@(?P<catalog>.+))?
                    )
                    '''

    _TESTS = [{
        # without catalog
        'url': 'https://sivideo.webservices.francetelevisions.fr/tools/getInfosOeuvre/v2/?idDiffusion=162311093&callback=_jsonp_loader_callback_request_0',
        'md5': 'c2248a8de38c4e65ea8fae7b5df2d84f',
        'info_dict': {
            'id': '162311093',
            'ext': 'mp4',
            'title': '13h15, le dimanche... - Les mystères de Jésus',
            'description': 'md5:75efe8d4c0a8205e5904498ffe1e1a42',
            'timestamp': 1502623500,
            'upload_date': '20170813',
        },
    }, {
        # with catalog
        'url': 'https://sivideo.webservices.francetelevisions.fr/tools/getInfosOeuvre/v2/?idDiffusion=NI_1004933&catalogue=Zouzous&callback=_jsonp_loader_callback_request_4',
        'only_matching': True,
    }, {
        'url': 'http://videos.francetv.fr/video/NI_657393@Regions',
        'only_matching': True,
    }, {
        'url': 'francetv:162311093',
        'only_matching': True,
    }, {
        'url': 'francetv:NI_1004933@Zouzous',
        'only_matching': True,
    }, {
        'url': 'francetv:NI_983319@Info-web',
        'only_matching': True,
    }, {
        'url': 'francetv:NI_983319',
        'only_matching': True,
    }, {
        'url': 'francetv:NI_657393@Regions',
        'only_matching': True,
    }, {
        # france-3 live
        'url': 'francetv:SIM_France3',
        'only_matching': True,
    }]

    def _extract_video(self, video_id, catalogue=None):
        # Videos are identified by idDiffusion so catalogue part is optional.
        # However when provided, some extra formats may be returned so we pass
        # it if available.
        info = self._download_json(
            'https://sivideo.webservices.francetelevisions.fr/tools/getInfosOeuvre/v2/',
            video_id, 'Downloading video JSON', query={
                'idDiffusion': video_id,
                'catalogue': catalogue or '',
            })

        if info.get('status') == 'NOK':
            raise ExtractorError(
                '%s returned error: %s' % (self.IE_NAME, info['message']),
                expected=True)
        allowed_countries = info['videos'][0].get('geoblocage')
        if allowed_countries:
            georestricted = True
            geo_info = self._download_json(
                'http://geo.francetv.fr/ws/edgescape.json', video_id,
                'Downloading geo restriction info')
            country = geo_info['reponse']['geo_info']['country_code']
            if country not in allowed_countries:
                raise ExtractorError(
                    'The video is not available from your location',
                    expected=True)
        else:
            georestricted = False

        def sign(manifest_url, manifest_id):
            for host in ('hdfauthftv-a.akamaihd.net', 'hdfauth.francetv.fr'):
                signed_url = url_or_none(self._download_webpage(
                    'https://%s/esi/TA' % host, video_id,
                    'Downloading signed %s manifest URL' % manifest_id,
                    fatal=False, query={
                        'url': manifest_url,
                    }))
                if signed_url:
                    return signed_url
            return manifest_url

        is_live = None

        videos = []

        for video in (info.get('videos') or []):
            if video.get('statut') != 'ONLINE':
                continue
            if not video.get('url'):
                continue
            videos.append(video)

        if not videos:
            for device_type in ['desktop', 'mobile']:
                fallback_info = self._download_json(
                    'https://player.webservices.francetelevisions.fr/v1/videos/%s' % video_id,
                    video_id, 'Downloading fallback %s video JSON' % device_type, query={
                        'device_type': device_type,
                        'browser': 'chrome',
                    }, fatal=False)

                if fallback_info and fallback_info.get('video'):
                    videos.append(fallback_info['video'])

        formats = []
        for video in videos:
            video_url = video.get('url')
            if not video_url:
                continue
            if is_live is None:
                is_live = (try_get(
                    video, lambda x: x['plages_ouverture'][0]['direct'], bool) is True
                    or video.get('is_live') is True
                    or '/live.francetv.fr/' in video_url)
            format_id = video.get('format')
            ext = determine_ext(video_url)
            if ext == 'f4m':
                if georestricted:
                    # See https://github.com/ytdl-org/youtube-dl/issues/3963
                    # m3u8 urls work fine
                    continue
                formats.extend(self._extract_f4m_formats(
                    sign(video_url, format_id) + '&hdcore=3.7.0&plugin=aasp-3.7.0.39.44',
                    video_id, f4m_id=format_id, fatal=False))
            elif ext == 'm3u8':
                formats.extend(self._extract_m3u8_formats(
                    sign(video_url, format_id), video_id, 'mp4',
                    entry_protocol='m3u8_native', m3u8_id=format_id,
                    fatal=False))
            elif ext == 'mpd':
                formats.extend(self._extract_mpd_formats(
                    sign(video_url, format_id), video_id, mpd_id=format_id, fatal=False))
            elif video_url.startswith('rtmp'):
                formats.append({
                    'url': video_url,
                    'format_id': 'rtmp-%s' % format_id,
                    'ext': 'flv',
                })
            else:
                if self._is_valid_url(video_url, video_id, format_id):
                    formats.append({
                        'url': video_url,
                        'format_id': format_id,
                    })

        self._sort_formats(formats)

        title = info['titre']
        subtitle = info.get('sous_titre')
        if subtitle:
            title += ' - %s' % subtitle
        title = title.strip()

        subtitles = {}
        subtitles_list = [{
            'url': subformat['url'],
            'ext': subformat.get('format'),
        } for subformat in info.get('subtitles', []) if subformat.get('url')]
        if subtitles_list:
            subtitles['fr'] = subtitles_list

        return {
            'id': video_id,
            'title': self._live_title(title) if is_live else title,
<<<<<<< HEAD
            'description': clean_html(info['synopsis']),
            'thumbnail': compat_urlparse.urljoin('https://sivideo.webservices.francetelevisions.fr', info['image']),
            'duration': int_or_none(info.get('real_duration')) or parse_duration(info['duree']),
            'timestamp': int_or_none(info['diffusion']['timestamp']),
=======
            'description': clean_html(info.get('synopsis')),
            'thumbnail': urljoin('https://sivideo.webservices.francetelevisions.fr', info.get('image')),
            'duration': int_or_none(info.get('real_duration')) or parse_duration(info.get('duree')),
            'timestamp': int_or_none(try_get(info, lambda x: x['diffusion']['timestamp'])),
>>>>>>> 6a03f4f2
            'is_live': is_live,
            'formats': formats,
            'subtitles': subtitles,
        }

    def _real_extract(self, url):
        mobj = re.match(self._VALID_URL, url)
        video_id = mobj.group('id')
        catalog = mobj.group('catalog')

        if not video_id:
            qs = compat_urlparse.parse_qs(compat_urlparse.urlparse(url).query)
            video_id = qs.get('idDiffusion', [None])[0]
            catalog = qs.get('catalogue', [None])[0]
            if not video_id:
                raise ExtractorError('Invalid URL', expected=True)

        return self._extract_video(video_id, catalog)


class FranceTVSiteIE(FranceTVBaseInfoExtractor):
    _VALID_URL = r'https?://(?:(?:www\.)?france\.tv|mobile\.france\.tv)/(?:[^/]+/)*(?P<id>[^/]+)\.html'

    _TESTS = [{
        'url': 'https://www.france.tv/france-2/13h15-le-dimanche/140921-les-mysteres-de-jesus.html',
        'info_dict': {
            'id': 'ec217ecc-0733-48cf-ac06-af1347b849d1',
            'ext': 'mp4',
            'title': '13h15, le dimanche... - Les mystères de Jésus',
            'description': 'md5:75efe8d4c0a8205e5904498ffe1e1a42',
            'timestamp': 1502623500,
            'upload_date': '20170813',
        },
        'params': {
            'skip_download': True,
        },
        'add_ie': [FranceTVIE.ie_key()],
    }, {
        # france3
        'url': 'https://www.france.tv/france-3/des-chiffres-et-des-lettres/139063-emission-du-mardi-9-mai-2017.html',
        'only_matching': True,
    }, {
        # france4
        'url': 'https://www.france.tv/france-4/hero-corp/saison-1/134151-apres-le-calme.html',
        'only_matching': True,
    }, {
        # france5
        'url': 'https://www.france.tv/france-5/c-a-dire/saison-10/137013-c-a-dire.html',
        'only_matching': True,
    }, {
        # franceo
        'url': 'https://www.france.tv/france-o/archipels/132249-mon-ancetre-l-esclave.html',
        'only_matching': True,
    }, {
        # france2 live
        'url': 'https://www.france.tv/france-2/direct.html',
        'only_matching': True,
    }, {
        'url': 'https://www.france.tv/documentaires/histoire/136517-argentine-les-500-bebes-voles-de-la-dictature.html',
        'only_matching': True,
    }, {
        'url': 'https://www.france.tv/jeux-et-divertissements/divertissements/133965-le-web-contre-attaque.html',
        'only_matching': True,
    }, {
        'url': 'https://mobile.france.tv/france-5/c-dans-l-air/137347-emission-du-vendredi-12-mai-2017.html',
        'only_matching': True,
    }, {
        'url': 'https://www.france.tv/142749-rouge-sang.html',
        'only_matching': True,
    }, {
        # france-3 live
        'url': 'https://www.france.tv/france-3/direct.html',
        'only_matching': True,
    }]

    def _real_extract(self, url):
        display_id = self._match_id(url)

        webpage = self._download_webpage(url, display_id)

        catalogue = None
        video_id = self._search_regex(
            r'(?:data-main-video\s*=|videoId["\']?\s*[:=])\s*(["\'])(?P<id>(?:(?!\1).)+)\1',
            webpage, 'video id', default=None, group='id')

        if not video_id:
            video_id, catalogue = self._html_search_regex(
                r'(?:href=|player\.setVideo\(\s*)"http://videos?\.francetv\.fr/video/([^@]+@[^"]+)"',
                webpage, 'video ID').split('@')

        return self._make_url_result(video_id, catalogue)


class FranceTVEmbedIE(FranceTVBaseInfoExtractor):
    _VALID_URL = r'https?://embed\.francetv\.fr/*\?.*?\bue=(?P<id>[^&]+)'

    _TESTS = [{
        'url': 'http://embed.francetv.fr/?ue=7fd581a2ccf59d2fc5719c5c13cf6961',
        'info_dict': {
            'id': 'NI_983319',
            'ext': 'mp4',
            'title': 'Le Pen Reims',
            'upload_date': '20170505',
            'timestamp': 1493981780,
            'duration': 16,
        },
        'params': {
            'skip_download': True,
        },
        'add_ie': [FranceTVIE.ie_key()],
    }]

    def _real_extract(self, url):
        video_id = self._match_id(url)

        video = self._download_json(
            'http://api-embed.webservices.francetelevisions.fr/key/%s' % video_id,
            video_id)

        return self._make_url_result(video['video_id'], video.get('catalog'))


class FranceTVInfoIE(FranceTVBaseInfoExtractor):
    IE_NAME = 'francetvinfo.fr'
    _VALID_URL = r'https?://(?:www|mobile|france3-regions)\.francetvinfo\.fr/(?:[^/]+/)*(?P<id>[^/?#&.]+)'

    _TESTS = [{
        'url': 'https://www.francetvinfo.fr/replay-jt/france-3/soir-3/jt-grand-soir-3-jeudi-22-aout-2019_3561461.html',
        'info_dict': {
            'id': 'd12458ee-5062-48fe-bfdd-a30d6a01b793',
            'ext': 'mp4',
            'title': 'Soir 3',
            'upload_date': '20190822',
            'timestamp': 1566510900,
            'description': 'md5:72d167097237701d6e8452ff03b83c00',
            'subtitles': {
                'fr': 'mincount:2',
            },
        },
        'params': {
            'skip_download': True,
        },
        'add_ie': [FranceTVIE.ie_key()],
    }, {
        'url': 'http://www.francetvinfo.fr/elections/europeennes/direct-europeennes-regardez-le-debat-entre-les-candidats-a-la-presidence-de-la-commission_600639.html',
        'only_matching': True,
    }, {
        'url': 'http://www.francetvinfo.fr/economie/entreprises/les-entreprises-familiales-le-secret-de-la-reussite_933271.html',
        'only_matching': True,
    }, {
        'url': 'http://france3-regions.francetvinfo.fr/bretagne/cotes-d-armor/thalassa-echappee-breizh-ce-venredi-dans-les-cotes-d-armor-954961.html',
        'only_matching': True,
    }, {
        # Dailymotion embed
        'url': 'http://www.francetvinfo.fr/politique/notre-dame-des-landes/video-sur-france-inter-cecile-duflot-denonce-le-regard-meprisant-de-patrick-cohen_1520091.html',
        'md5': 'ee7f1828f25a648addc90cb2687b1f12',
        'info_dict': {
            'id': 'x4iiko0',
            'ext': 'mp4',
            'title': 'NDDL, référendum, Brexit : Cécile Duflot répond à Patrick Cohen',
            'description': 'Au lendemain de la victoire du "oui" au référendum sur l\'aéroport de Notre-Dame-des-Landes, l\'ancienne ministre écologiste est l\'invitée de Patrick Cohen. Plus d\'info : https://www.franceinter.fr/emissions/le-7-9/le-7-9-27-juin-2016',
            'timestamp': 1467011958,
            'upload_date': '20160627',
            'uploader': 'France Inter',
            'uploader_id': 'x2q2ez',
        },
        'add_ie': ['Dailymotion'],
    }, {
        'url': 'http://france3-regions.francetvinfo.fr/limousin/emissions/jt-1213-limousin',
        'only_matching': True,
    }]

    def _real_extract(self, url):
        display_id = self._match_id(url)

        webpage = self._download_webpage(url, display_id)

        dailymotion_urls = DailymotionIE._extract_urls(webpage)
        if dailymotion_urls:
            return self.playlist_result([
                self.url_result(dailymotion_url, DailymotionIE.ie_key())
                for dailymotion_url in dailymotion_urls])

        video_id = self._search_regex(
            (r'player\.load[^;]+src:\s*["\']([^"\']+)',
             r'id-video=([^@]+@[^"]+)',
             r'<a[^>]+href="(?:https?:)?//videos\.francetv\.fr/video/([^@]+@[^"]+)"',
             r'data-id="([^"]+)"'),
            webpage, 'video id')

        return self._make_url_result(video_id)


class FranceTVInfoSportIE(FranceTVBaseInfoExtractor):
    IE_NAME = 'sport.francetvinfo.fr'
    _VALID_URL = r'https?://sport\.francetvinfo\.fr/(?:[^/]+/)*(?P<id>[^/?#&]+)'
    _TESTS = [{
        'url': 'https://sport.francetvinfo.fr/les-jeux-olympiques/retour-sur-les-meilleurs-moments-de-pyeongchang-2018',
        'info_dict': {
            'id': '6e49080e-3f45-11e8-b459-000d3a2439ea',
            'ext': 'mp4',
            'title': 'Retour sur les meilleurs moments de Pyeongchang 2018',
            'timestamp': 1523639962,
            'upload_date': '20180413',
        },
        'params': {
            'skip_download': True,
        },
        'add_ie': [FranceTVIE.ie_key()],
    }]

    def _real_extract(self, url):
        display_id = self._match_id(url)
        webpage = self._download_webpage(url, display_id)
        video_id = self._search_regex(r'data-video="([^"]+)"', webpage, 'video_id')
        return self._make_url_result(video_id, 'Sport-web')


class GenerationWhatIE(InfoExtractor):
    IE_NAME = 'france2.fr:generation-what'
    _VALID_URL = r'https?://generation-what\.francetv\.fr/[^/]+/video/(?P<id>[^/?#&]+)'

    _TESTS = [{
        'url': 'http://generation-what.francetv.fr/portrait/video/present-arms',
        'info_dict': {
            'id': 'wtvKYUG45iw',
            'ext': 'mp4',
            'title': 'Generation What - Garde à vous - FRA',
            'uploader': 'Generation What',
            'uploader_id': 'UCHH9p1eetWCgt4kXBYCb3_w',
            'upload_date': '20160411',
        },
        'params': {
            'skip_download': True,
        },
        'add_ie': ['Youtube'],
    }, {
        'url': 'http://generation-what.francetv.fr/europe/video/present-arms',
        'only_matching': True,
    }]

    def _real_extract(self, url):
        display_id = self._match_id(url)

        webpage = self._download_webpage(url, display_id)

        youtube_id = self._search_regex(
            r"window\.videoURL\s*=\s*'([0-9A-Za-z_-]{11})';",
            webpage, 'youtube id')

        return self.url_result(youtube_id, ie='Youtube', video_id=youtube_id)


class CultureboxIE(FranceTVBaseInfoExtractor):
    _VALID_URL = r'https?://(?:m\.)?culturebox\.francetvinfo\.fr/(?:[^/]+/)*(?P<id>[^/?#&]+)'

    _TESTS = [{
        'url': 'https://culturebox.francetvinfo.fr/opera-classique/musique-classique/c-est-baroque/concerts/cantates-bwv-4-106-et-131-de-bach-par-raphael-pichon-57-268689',
        'info_dict': {
            'id': 'EV_134885',
            'ext': 'mp4',
            'title': 'Cantates BWV 4, 106 et 131 de Bach par Raphaël Pichon 5/7',
            'description': 'md5:19c44af004b88219f4daa50fa9a351d4',
            'upload_date': '20180206',
            'timestamp': 1517945220,
            'duration': 5981,
        },
        'params': {
            'skip_download': True,
        },
        'add_ie': [FranceTVIE.ie_key()],
    }]

    def _real_extract(self, url):
        display_id = self._match_id(url)

        webpage = self._download_webpage(url, display_id)

        if ">Ce live n'est plus disponible en replay<" in webpage:
            raise ExtractorError(
                'Video %s is not available' % display_id, expected=True)

        video_id, catalogue = self._search_regex(
            r'["\'>]https?://videos\.francetv\.fr/video/([^@]+@.+?)["\'<]',
            webpage, 'video id').split('@')

        return self._make_url_result(video_id, catalogue)


class FranceTVJeunesseIE(FranceTVBaseInfoExtractor):
    _VALID_URL = r'(?P<url>https?://(?:www\.)?(?:zouzous|ludo)\.fr/heros/(?P<id>[^/?#&]+))'

    _TESTS = [{
        'url': 'https://www.zouzous.fr/heros/simon',
        'info_dict': {
            'id': 'simon',
        },
        'playlist_count': 9,
    }, {
        'url': 'https://www.ludo.fr/heros/ninjago',
        'info_dict': {
            'id': 'ninjago',
        },
        'playlist_count': 10,
    }, {
        'url': 'https://www.zouzous.fr/heros/simon?abc',
        'only_matching': True,
    }]

    def _real_extract(self, url):
        mobj = re.match(self._VALID_URL, url)
        playlist_id = mobj.group('id')

        playlist = self._download_json(
            '%s/%s' % (mobj.group('url'), 'playlist'), playlist_id)

        if not playlist.get('count'):
            raise ExtractorError(
                '%s is not available' % playlist_id, expected=True)

        entries = []
        for item in playlist['items']:
            identity = item.get('identity')
            if identity and isinstance(identity, compat_str):
                entries.append(self._make_url_result(identity))

        return self.playlist_result(entries, playlist_id)<|MERGE_RESOLUTION|>--- conflicted
+++ resolved
@@ -210,17 +210,10 @@
         return {
             'id': video_id,
             'title': self._live_title(title) if is_live else title,
-<<<<<<< HEAD
-            'description': clean_html(info['synopsis']),
-            'thumbnail': compat_urlparse.urljoin('https://sivideo.webservices.francetelevisions.fr', info['image']),
-            'duration': int_or_none(info.get('real_duration')) or parse_duration(info['duree']),
-            'timestamp': int_or_none(info['diffusion']['timestamp']),
-=======
             'description': clean_html(info.get('synopsis')),
             'thumbnail': urljoin('https://sivideo.webservices.francetelevisions.fr', info.get('image')),
             'duration': int_or_none(info.get('real_duration')) or parse_duration(info.get('duree')),
             'timestamp': int_or_none(try_get(info, lambda x: x['diffusion']['timestamp'])),
->>>>>>> 6a03f4f2
             'is_live': is_live,
             'formats': formats,
             'subtitles': subtitles,
