#!/usr/bin/env python
# -*- coding: utf-8 -*-

import datetime
import HTMLParser
import httplib
import netrc
import os
import re
import socket
import time
import urllib
import urllib2
import email.utils
import xml.etree.ElementTree
import random
import math
from urlparse import parse_qs

try:
	import cStringIO as StringIO
except ImportError:
	import StringIO

from utils import *


class InfoExtractor(object):
	"""Information Extractor class.

	Information extractors are the classes that, given a URL, extract
	information from the video (or videos) the URL refers to. This
	information includes the real video URL, the video title and simplified
	title, author and others. The information is stored in a dictionary
	which is then passed to the FileDownloader. The FileDownloader
	processes this information possibly downloading the video to the file
	system, among other possible outcomes. The dictionaries must include
	the following fields:

	id:		Video identifier.
	url:		Final video URL.
	uploader:	Nickname of the video uploader.
	title:		Literal title.
	ext:		Video filename extension.
	format:		Video format.
	player_url:	SWF Player URL (may be None).

	The following fields are optional. Their primary purpose is to allow
	youtube-dl to serve as the backend for a video search function, such
	as the one in youtube2mp3.  They are only used when their respective
	forced printing functions are called:

	thumbnail:	Full URL to a video thumbnail image.
	description:	One-line video description.

	Subclasses of this one should re-define the _real_initialize() and
	_real_extract() methods and define a _VALID_URL regexp.
	Probably, they should also be added to the list of extractors.
	"""

	_ready = False
	_downloader = None

	def __init__(self, downloader=None):
		"""Constructor. Receives an optional downloader."""
		self._ready = False
		self.set_downloader(downloader)

	def suitable(self, url):
		"""Receives a URL and returns True if suitable for this IE."""
		return re.match(self._VALID_URL, url) is not None

	def initialize(self):
		"""Initializes an instance (authentication, etc)."""
		if not self._ready:
			self._real_initialize()
			self._ready = True

	def extract(self, url):
		"""Extracts URL information and returns it in list of dicts."""
		self.initialize()
		return self._real_extract(url)

	def set_downloader(self, downloader):
		"""Sets the downloader for this IE."""
		self._downloader = downloader

	def _real_initialize(self):
		"""Real initialization process. Redefine in subclasses."""
		pass

	def _real_extract(self, url):
		"""Real extraction process. Redefine in subclasses."""
		pass


class YoutubeIE(InfoExtractor):
	"""Information extractor for youtube.com."""

	_VALID_URL = r'^((?:https?://)?(?:youtu\.be/|(?:\w+\.)?youtube(?:-nocookie)?\.com/|tube\.majestyc\.net/)(?!view_play_list|my_playlists|artist|playlist)(?:(?:(?:v|embed|e)/)|(?:(?:watch(?:_popup)?(?:\.php)?)?(?:\?|#!?)(?:.+&)?v=))?)?([0-9A-Za-z_-]+)(?(1).+)?$'
	_LANG_URL = r'http://www.youtube.com/?hl=en&persist_hl=1&gl=US&persist_gl=1&opt_out_ackd=1'
	_LOGIN_URL = 'https://www.youtube.com/signup?next=/&gl=US&hl=en'
	_AGE_URL = 'http://www.youtube.com/verify_age?next_url=/&gl=US&hl=en'
	_NEXT_URL_RE = r'[\?&]next_url=([^&]+)'
	_NETRC_MACHINE = 'youtube'
	# Listed in order of quality
	_available_formats = ['38', '37', '46', '22', '45', '35', '44', '34', '18', '43', '6', '5', '17', '13']
	_available_formats_prefer_free = ['38', '46', '37', '45', '22', '44', '35', '43', '34', '18', '6', '5', '17', '13']
	_video_extensions = {
		'13': '3gp',
		'17': 'mp4',
		'18': 'mp4',
		'22': 'mp4',
		'37': 'mp4',
		'38': 'video', # You actually don't know if this will be MOV, AVI or whatever
		'43': 'webm',
		'44': 'webm',
		'45': 'webm',
		'46': 'webm',
	}
	_video_dimensions = {
		'5': '240x400',
		'6': '???',
		'13': '???',
		'17': '144x176',
		'18': '360x640',
		'22': '720x1280',
		'34': '360x640',
		'35': '480x854',
		'37': '1080x1920',
		'38': '3072x4096',
		'43': '360x640',
		'44': '480x854',
		'45': '720x1280',
		'46': '1080x1920',
	}	
	IE_NAME = u'youtube'

	def report_lang(self):
		"""Report attempt to set language."""
		self._downloader.to_screen(u'[youtube] Setting language')

	def report_login(self):
		"""Report attempt to log in."""
		self._downloader.to_screen(u'[youtube] Logging in')

	def report_age_confirmation(self):
		"""Report attempt to confirm age."""
		self._downloader.to_screen(u'[youtube] Confirming age')

	def report_video_webpage_download(self, video_id):
		"""Report attempt to download video webpage."""
		self._downloader.to_screen(u'[youtube] %s: Downloading video webpage' % video_id)

	def report_video_info_webpage_download(self, video_id):
		"""Report attempt to download video info webpage."""
		self._downloader.to_screen(u'[youtube] %s: Downloading video info webpage' % video_id)

	def report_video_subtitles_download(self, video_id):
		"""Report attempt to download video info webpage."""
		self._downloader.to_screen(u'[youtube] %s: Downloading video subtitles' % video_id)

	def report_information_extraction(self, video_id):
		"""Report attempt to extract video information."""
		self._downloader.to_screen(u'[youtube] %s: Extracting video information' % video_id)

	def report_unavailable_format(self, video_id, format):
		"""Report extracted video URL."""
		self._downloader.to_screen(u'[youtube] %s: Format %s not available' % (video_id, format))

	def report_rtmp_download(self):
		"""Indicate the download will use the RTMP protocol."""
		self._downloader.to_screen(u'[youtube] RTMP download detected')

	def _closed_captions_xml_to_srt(self, xml_string):
		srt = ''
		texts = re.findall(r'<text start="([\d\.]+)"( dur="([\d\.]+)")?>([^<]+)</text>', xml_string, re.MULTILINE)
		# TODO parse xml instead of regex
		for n, (start, dur_tag, dur, caption) in enumerate(texts):
			if not dur: dur = '4'
			start = float(start)
			end = start + float(dur)
			start = "%02i:%02i:%02i,%03i" %(start/(60*60), start/60%60, start%60, start%1*1000)
			end = "%02i:%02i:%02i,%03i" %(end/(60*60), end/60%60, end%60, end%1*1000)
			caption = unescapeHTML(caption)
			caption = unescapeHTML(caption) # double cycle, intentional
			srt += str(n+1) + '\n'
			srt += start + ' --> ' + end + '\n'
			srt += caption + '\n\n'
		return srt

	def _print_formats(self, formats):
		print 'Available formats:'
		for x in formats:
			print '%s\t:\t%s\t[%s]' %(x, self._video_extensions.get(x, 'flv'), self._video_dimensions.get(x, '???'))

	def _real_initialize(self):
		if self._downloader is None:
			return

		username = None
		password = None
		downloader_params = self._downloader.params

		# Attempt to use provided username and password or .netrc data
		if downloader_params.get('username', None) is not None:
			username = downloader_params['username']
			password = downloader_params['password']
		elif downloader_params.get('usenetrc', False):
			try:
				info = netrc.netrc().authenticators(self._NETRC_MACHINE)
				if info is not None:
					username = info[0]
					password = info[2]
				else:
					raise netrc.NetrcParseError('No authenticators for %s' % self._NETRC_MACHINE)
			except (IOError, netrc.NetrcParseError), err:
				self._downloader.to_stderr(u'WARNING: parsing .netrc: %s' % str(err))
				return

		# Set language
		request = urllib2.Request(self._LANG_URL)
		try:
			self.report_lang()
			urllib2.urlopen(request).read()
		except (urllib2.URLError, httplib.HTTPException, socket.error), err:
			self._downloader.to_stderr(u'WARNING: unable to set language: %s' % str(err))
			return

		# No authentication to be performed
		if username is None:
			return

		# Log in
		login_form = {
				'current_form': 'loginForm',
				'next':		'/',
				'action_login':	'Log In',
				'username':	username,
				'password':	password,
				}
		request = urllib2.Request(self._LOGIN_URL, urllib.urlencode(login_form))
		try:
			self.report_login()
			login_results = urllib2.urlopen(request).read()
			if re.search(r'(?i)<form[^>]* name="loginForm"', login_results) is not None:
				self._downloader.to_stderr(u'WARNING: unable to log in: bad username or password')
				return
		except (urllib2.URLError, httplib.HTTPException, socket.error), err:
			self._downloader.to_stderr(u'WARNING: unable to log in: %s' % str(err))
			return

		# Confirm age
		age_form = {
				'next_url':		'/',
				'action_confirm':	'Confirm',
				}
		request = urllib2.Request(self._AGE_URL, urllib.urlencode(age_form))
		try:
			self.report_age_confirmation()
			age_results = urllib2.urlopen(request).read()
		except (urllib2.URLError, httplib.HTTPException, socket.error), err:
			self._downloader.trouble(u'ERROR: unable to confirm age: %s' % str(err))
			return

	def _real_extract(self, url):
		# Extract original video URL from URL with redirection, like age verification, using next_url parameter
		mobj = re.search(self._NEXT_URL_RE, url)
		if mobj:
			url = 'http://www.youtube.com/' + urllib.unquote(mobj.group(1)).lstrip('/')

		# Extract video id from URL
		mobj = re.match(self._VALID_URL, url)
		if mobj is None:
			self._downloader.trouble(u'ERROR: invalid URL: %s' % url)
			return
		video_id = mobj.group(2)

		# Get video webpage
		self.report_video_webpage_download(video_id)
		request = urllib2.Request('http://www.youtube.com/watch?v=%s&gl=US&hl=en&has_verified=1' % video_id)
		try:
			video_webpage = urllib2.urlopen(request).read()
		except (urllib2.URLError, httplib.HTTPException, socket.error), err:
			self._downloader.trouble(u'ERROR: unable to download video webpage: %s' % str(err))
			return

		# Attempt to extract SWF player URL
		mobj = re.search(r'swfConfig.*?"(http:\\/\\/.*?watch.*?-.*?\.swf)"', video_webpage)
		if mobj is not None:
			player_url = re.sub(r'\\(.)', r'\1', mobj.group(1))
		else:
			player_url = None

		# Get video info
		self.report_video_info_webpage_download(video_id)
		for el_type in ['&el=embedded', '&el=detailpage', '&el=vevo', '']:
			video_info_url = ('http://www.youtube.com/get_video_info?&video_id=%s%s&ps=default&eurl=&gl=US&hl=en'
					% (video_id, el_type))
			request = urllib2.Request(video_info_url)
			try:
				video_info_webpage = urllib2.urlopen(request).read()
				video_info = parse_qs(video_info_webpage)
				if 'token' in video_info:
					break
			except (urllib2.URLError, httplib.HTTPException, socket.error), err:
				self._downloader.trouble(u'ERROR: unable to download video info webpage: %s' % str(err))
				return
		if 'token' not in video_info:
			if 'reason' in video_info:
				self._downloader.trouble(u'ERROR: YouTube said: %s' % video_info['reason'][0].decode('utf-8'))
			else:
				self._downloader.trouble(u'ERROR: "token" parameter not in video info for unknown reason')
			return

		# Check for "rental" videos
		if 'ypc_video_rental_bar_text' in video_info and 'author' not in video_info:
			self._downloader.trouble(u'ERROR: "rental" videos not supported')
			return

		# Start extracting information
		self.report_information_extraction(video_id)

		# uploader
		if 'author' not in video_info:
			self._downloader.trouble(u'ERROR: unable to extract uploader nickname')
			return
		video_uploader = urllib.unquote_plus(video_info['author'][0])

		# title
		if 'title' not in video_info:
			self._downloader.trouble(u'ERROR: unable to extract video title')
			return
		video_title = urllib.unquote_plus(video_info['title'][0])
		video_title = video_title.decode('utf-8')

		# thumbnail image
		if 'thumbnail_url' not in video_info:
			self._downloader.trouble(u'WARNING: unable to extract video thumbnail')
			video_thumbnail = ''
		else:	# don't panic if we can't find it
			video_thumbnail = urllib.unquote_plus(video_info['thumbnail_url'][0])

		# upload date
		upload_date = u'NA'
		mobj = re.search(r'id="eow-date.*?>(.*?)</span>', video_webpage, re.DOTALL)
		if mobj is not None:
			upload_date = ' '.join(re.sub(r'[/,-]', r' ', mobj.group(1)).split())
			format_expressions = ['%d %B %Y', '%B %d %Y', '%b %d %Y']
			for expression in format_expressions:
				try:
					upload_date = datetime.datetime.strptime(upload_date, expression).strftime('%Y%m%d')
				except:
					pass

		# description
		video_description = get_element_by_id("eow-description", video_webpage.decode('utf8'))
		if video_description: video_description = clean_html(video_description)
		else: video_description = ''
			
		# closed captions
		video_subtitles = None
		if self._downloader.params.get('writesubtitles', False):
			try:
				self.report_video_subtitles_download(video_id)
				request = urllib2.Request('http://video.google.com/timedtext?hl=en&type=list&v=%s' % video_id)
				try:
					srt_list = urllib2.urlopen(request).read()
				except (urllib2.URLError, httplib.HTTPException, socket.error), err:
					raise Trouble(u'WARNING: unable to download video subtitles: %s' % str(err))
				srt_lang_list = re.findall(r'name="([^"]*)"[^>]+lang_code="([\w\-]+)"', srt_list)
				srt_lang_list = dict((l[1], l[0]) for l in srt_lang_list)
				if not srt_lang_list:
					raise Trouble(u'WARNING: video has no closed captions')
				if self._downloader.params.get('subtitleslang', False):
					srt_lang = self._downloader.params.get('subtitleslang')
				elif 'en' in srt_lang_list:
					srt_lang = 'en'
				else:
					srt_lang = srt_lang_list.keys()[0]
				if not srt_lang in srt_lang_list:
					raise Trouble(u'WARNING: no closed captions found in the specified language')
				request = urllib2.Request('http://www.youtube.com/api/timedtext?lang=%s&name=%s&v=%s' % (srt_lang, srt_lang_list[srt_lang], video_id))
				try:
					srt_xml = urllib2.urlopen(request).read()
				except (urllib2.URLError, httplib.HTTPException, socket.error), err:
					raise Trouble(u'WARNING: unable to download video subtitles: %s' % str(err))
				if not srt_xml:
					raise Trouble(u'WARNING: unable to download video subtitles')
				video_subtitles = self._closed_captions_xml_to_srt(srt_xml.decode('utf-8'))
			except Trouble as trouble:
				self._downloader.trouble(trouble[0])

		# token
		video_token = urllib.unquote_plus(video_info['token'][0])

		# Decide which formats to download
		req_format = self._downloader.params.get('format', None)

		if 'conn' in video_info and video_info['conn'][0].startswith('rtmp'):
			self.report_rtmp_download()
			video_url_list = [(None, video_info['conn'][0])]
		elif 'url_encoded_fmt_stream_map' in video_info and len(video_info['url_encoded_fmt_stream_map']) >= 1:
			url_data_strs = video_info['url_encoded_fmt_stream_map'][0].split(',')
			url_data = [parse_qs(uds) for uds in url_data_strs]
			url_data = filter(lambda ud: 'itag' in ud and 'url' in ud, url_data)
			url_map = dict((ud['itag'][0], ud['url'][0]) for ud in url_data)

			format_limit = self._downloader.params.get('format_limit', None)
			available_formats = self._available_formats_prefer_free if self._downloader.params.get('prefer_free_formats', False) else self._available_formats
			if format_limit is not None and format_limit in available_formats:
				format_list = available_formats[available_formats.index(format_limit):]
			else:
				format_list = available_formats
			existing_formats = [x for x in format_list if x in url_map]
			if len(existing_formats) == 0:
				self._downloader.trouble(u'ERROR: no known formats available for video')
				return
			if self._downloader.params.get('listformats', None):
				self._print_formats(existing_formats)
				return
			if req_format is None or req_format == 'best':
				video_url_list = [(existing_formats[0], url_map[existing_formats[0]])] # Best quality
			elif req_format == 'worst':
				video_url_list = [(existing_formats[len(existing_formats)-1], url_map[existing_formats[len(existing_formats)-1]])] # worst quality
			elif req_format in ('-1', 'all'):
				video_url_list = [(f, url_map[f]) for f in existing_formats] # All formats
			else:
				# Specific formats. We pick the first in a slash-delimeted sequence.
				# For example, if '1/2/3/4' is requested and '2' and '4' are available, we pick '2'.
				req_formats = req_format.split('/')
				video_url_list = None
				for rf in req_formats:
					if rf in url_map:
						video_url_list = [(rf, url_map[rf])]
						break
				if video_url_list is None:
					self._downloader.trouble(u'ERROR: requested format not available')
					return
		else:
			self._downloader.trouble(u'ERROR: no conn or url_encoded_fmt_stream_map information found in video info')
			return

		results = []
		for format_param, video_real_url in video_url_list:
			# Extension
			video_extension = self._video_extensions.get(format_param, 'flv')

			results.append({
				'id':		video_id.decode('utf-8'),
				'url':		video_real_url.decode('utf-8'),
				'uploader':	video_uploader.decode('utf-8'),
				'upload_date':	upload_date,
				'title':	video_title,
				'ext':		video_extension.decode('utf-8'),
				'format':	(format_param is None and u'NA' or format_param.decode('utf-8')),
				'thumbnail':	video_thumbnail.decode('utf-8'),
				'description':	video_description,
				'player_url':	player_url,
				'subtitles':	video_subtitles
			})
		return results


class MetacafeIE(InfoExtractor):
	"""Information Extractor for metacafe.com."""

	_VALID_URL = r'(?:http://)?(?:www\.)?metacafe\.com/watch/([^/]+)/([^/]+)/.*'
	_DISCLAIMER = 'http://www.metacafe.com/family_filter/'
	_FILTER_POST = 'http://www.metacafe.com/f/index.php?inputType=filter&controllerGroup=user'
	IE_NAME = u'metacafe'

	def __init__(self, downloader=None):
		InfoExtractor.__init__(self, downloader)

	def report_disclaimer(self):
		"""Report disclaimer retrieval."""
		self._downloader.to_screen(u'[metacafe] Retrieving disclaimer')

	def report_age_confirmation(self):
		"""Report attempt to confirm age."""
		self._downloader.to_screen(u'[metacafe] Confirming age')

	def report_download_webpage(self, video_id):
		"""Report webpage download."""
		self._downloader.to_screen(u'[metacafe] %s: Downloading webpage' % video_id)

	def report_extraction(self, video_id):
		"""Report information extraction."""
		self._downloader.to_screen(u'[metacafe] %s: Extracting information' % video_id)

	def _real_initialize(self):
		# Retrieve disclaimer
		request = urllib2.Request(self._DISCLAIMER)
		try:
			self.report_disclaimer()
			disclaimer = urllib2.urlopen(request).read()
		except (urllib2.URLError, httplib.HTTPException, socket.error), err:
			self._downloader.trouble(u'ERROR: unable to retrieve disclaimer: %s' % str(err))
			return

		# Confirm age
		disclaimer_form = {
			'filters': '0',
			'submit': "Continue - I'm over 18",
			}
		request = urllib2.Request(self._FILTER_POST, urllib.urlencode(disclaimer_form))
		try:
			self.report_age_confirmation()
			disclaimer = urllib2.urlopen(request).read()
		except (urllib2.URLError, httplib.HTTPException, socket.error), err:
			self._downloader.trouble(u'ERROR: unable to confirm age: %s' % str(err))
			return

	def _real_extract(self, url):
		# Extract id and simplified title from URL
		mobj = re.match(self._VALID_URL, url)
		if mobj is None:
			self._downloader.trouble(u'ERROR: invalid URL: %s' % url)
			return

		video_id = mobj.group(1)

		# Check if video comes from YouTube
		mobj2 = re.match(r'^yt-(.*)$', video_id)
		if mobj2 is not None:
			self._downloader.download(['http://www.youtube.com/watch?v=%s' % mobj2.group(1)])
			return

		# Retrieve video webpage to extract further information
		request = urllib2.Request('http://www.metacafe.com/watch/%s/' % video_id)
		try:
			self.report_download_webpage(video_id)
			webpage = urllib2.urlopen(request).read()
		except (urllib2.URLError, httplib.HTTPException, socket.error), err:
			self._downloader.trouble(u'ERROR: unable retrieve video webpage: %s' % str(err))
			return

		# Extract URL, uploader and title from webpage
		self.report_extraction(video_id)
		mobj = re.search(r'(?m)&mediaURL=([^&]+)', webpage)
		if mobj is not None:
			mediaURL = urllib.unquote(mobj.group(1))
			video_extension = mediaURL[-3:]

			# Extract gdaKey if available
			mobj = re.search(r'(?m)&gdaKey=(.*?)&', webpage)
			if mobj is None:
				video_url = mediaURL
			else:
				gdaKey = mobj.group(1)
				video_url = '%s?__gda__=%s' % (mediaURL, gdaKey)
		else:
			mobj = re.search(r' name="flashvars" value="(.*?)"', webpage)
			if mobj is None:
				self._downloader.trouble(u'ERROR: unable to extract media URL')
				return
			vardict = parse_qs(mobj.group(1))
			if 'mediaData' not in vardict:
				self._downloader.trouble(u'ERROR: unable to extract media URL')
				return
			mobj = re.search(r'"mediaURL":"(http.*?)","key":"(.*?)"', vardict['mediaData'][0])
			if mobj is None:
				self._downloader.trouble(u'ERROR: unable to extract media URL')
				return
			mediaURL = mobj.group(1).replace('\\/', '/')
			video_extension = mediaURL[-3:]
			video_url = '%s?__gda__=%s' % (mediaURL, mobj.group(2))

		mobj = re.search(r'(?im)<title>(.*) - Video</title>', webpage)
		if mobj is None:
			self._downloader.trouble(u'ERROR: unable to extract title')
			return
		video_title = mobj.group(1).decode('utf-8')

		mobj = re.search(r'(?ms)By:\s*<a .*?>(.+?)<', webpage)
		if mobj is None:
			self._downloader.trouble(u'ERROR: unable to extract uploader nickname')
			return
		video_uploader = mobj.group(1)

		return [{
			'id':		video_id.decode('utf-8'),
			'url':		video_url.decode('utf-8'),
			'uploader':	video_uploader.decode('utf-8'),
			'upload_date':	u'NA',
			'title':	video_title,
			'ext':		video_extension.decode('utf-8'),
			'format':	u'NA',
			'player_url':	None,
		}]


class DailymotionIE(InfoExtractor):
	"""Information Extractor for Dailymotion"""

	_VALID_URL = r'(?i)(?:https?://)?(?:www\.)?dailymotion\.[a-z]{2,3}/video/([^_/]+)_([^/]+)'
	IE_NAME = u'dailymotion'

	def __init__(self, downloader=None):
		InfoExtractor.__init__(self, downloader)

	def report_download_webpage(self, video_id):
		"""Report webpage download."""
		self._downloader.to_screen(u'[dailymotion] %s: Downloading webpage' % video_id)

	def report_extraction(self, video_id):
		"""Report information extraction."""
		self._downloader.to_screen(u'[dailymotion] %s: Extracting information' % video_id)

	def _real_extract(self, url):
		# Extract id and simplified title from URL
		mobj = re.match(self._VALID_URL, url)
		if mobj is None:
			self._downloader.trouble(u'ERROR: invalid URL: %s' % url)
			return

		video_id = mobj.group(1)

		video_extension = 'flv'

		# Retrieve video webpage to extract further information
		request = urllib2.Request(url)
		request.add_header('Cookie', 'family_filter=off')
		try:
			self.report_download_webpage(video_id)
			webpage = urllib2.urlopen(request).read()
		except (urllib2.URLError, httplib.HTTPException, socket.error), err:
			self._downloader.trouble(u'ERROR: unable retrieve video webpage: %s' % str(err))
			return

		# Extract URL, uploader and title from webpage
		self.report_extraction(video_id)
		mobj = re.search(r'(?i)addVariable\(\"sequence\"\s*,\s*\"([^\"]+?)\"\)', webpage)
		if mobj is None:
			self._downloader.trouble(u'ERROR: unable to extract media URL')
			return
		sequence = urllib.unquote(mobj.group(1))
		mobj = re.search(r',\"sdURL\"\:\"([^\"]+?)\",', sequence)
		if mobj is None:
			self._downloader.trouble(u'ERROR: unable to extract media URL')
			return
		mediaURL = urllib.unquote(mobj.group(1)).replace('\\', '')

		# if needed add http://www.dailymotion.com/ if relative URL

		video_url = mediaURL

		mobj = re.search(r'<meta property="og:title" content="(?P<title>[^"]*)" />', webpage)
		if mobj is None:
			self._downloader.trouble(u'ERROR: unable to extract title')
			return
		video_title = unescapeHTML(mobj.group('title').decode('utf-8'))

		mobj = re.search(r'(?im)<span class="owner[^\"]+?">[^<]+?<a [^>]+?>([^<]+?)</a></span>', webpage)
		if mobj is None:
			self._downloader.trouble(u'ERROR: unable to extract uploader nickname')
			return
		video_uploader = mobj.group(1)

		return [{
			'id':		video_id.decode('utf-8'),
			'url':		video_url.decode('utf-8'),
			'uploader':	video_uploader.decode('utf-8'),
			'upload_date':	u'NA',
			'title':	video_title,
			'ext':		video_extension.decode('utf-8'),
			'format':	u'NA',
			'player_url':	None,
		}]


class GoogleIE(InfoExtractor):
	"""Information extractor for video.google.com."""

	_VALID_URL = r'(?:http://)?video\.google\.(?:com(?:\.au)?|co\.(?:uk|jp|kr|cr)|ca|de|es|fr|it|nl|pl)/videoplay\?docid=([^\&]+).*'
	IE_NAME = u'video.google'

	def __init__(self, downloader=None):
		InfoExtractor.__init__(self, downloader)

	def report_download_webpage(self, video_id):
		"""Report webpage download."""
		self._downloader.to_screen(u'[video.google] %s: Downloading webpage' % video_id)

	def report_extraction(self, video_id):
		"""Report information extraction."""
		self._downloader.to_screen(u'[video.google] %s: Extracting information' % video_id)

	def _real_extract(self, url):
		# Extract id from URL
		mobj = re.match(self._VALID_URL, url)
		if mobj is None:
			self._downloader.trouble(u'ERROR: Invalid URL: %s' % url)
			return

		video_id = mobj.group(1)

		video_extension = 'mp4'

		# Retrieve video webpage to extract further information
		request = urllib2.Request('http://video.google.com/videoplay?docid=%s&hl=en&oe=utf-8' % video_id)
		try:
			self.report_download_webpage(video_id)
			webpage = urllib2.urlopen(request).read()
		except (urllib2.URLError, httplib.HTTPException, socket.error), err:
			self._downloader.trouble(u'ERROR: Unable to retrieve video webpage: %s' % str(err))
			return

		# Extract URL, uploader, and title from webpage
		self.report_extraction(video_id)
		mobj = re.search(r"download_url:'([^']+)'", webpage)
		if mobj is None:
			video_extension = 'flv'
			mobj = re.search(r"(?i)videoUrl\\x3d(.+?)\\x26", webpage)
		if mobj is None:
			self._downloader.trouble(u'ERROR: unable to extract media URL')
			return
		mediaURL = urllib.unquote(mobj.group(1))
		mediaURL = mediaURL.replace('\\x3d', '\x3d')
		mediaURL = mediaURL.replace('\\x26', '\x26')

		video_url = mediaURL

		mobj = re.search(r'<title>(.*)</title>', webpage)
		if mobj is None:
			self._downloader.trouble(u'ERROR: unable to extract title')
			return
		video_title = mobj.group(1).decode('utf-8')

		# Extract video description
		mobj = re.search(r'<span id=short-desc-content>([^<]*)</span>', webpage)
		if mobj is None:
			self._downloader.trouble(u'ERROR: unable to extract video description')
			return
		video_description = mobj.group(1).decode('utf-8')
		if not video_description:
			video_description = 'No description available.'

		# Extract video thumbnail
		if self._downloader.params.get('forcethumbnail', False):
			request = urllib2.Request('http://video.google.com/videosearch?q=%s+site:video.google.com&hl=en' % abs(int(video_id)))
			try:
				webpage = urllib2.urlopen(request).read()
			except (urllib2.URLError, httplib.HTTPException, socket.error), err:
				self._downloader.trouble(u'ERROR: Unable to retrieve video webpage: %s' % str(err))
				return
			mobj = re.search(r'<img class=thumbnail-img (?:.* )?src=(http.*)>', webpage)
			if mobj is None:
				self._downloader.trouble(u'ERROR: unable to extract video thumbnail')
				return
			video_thumbnail = mobj.group(1)
		else:	# we need something to pass to process_info
			video_thumbnail = ''

		return [{
			'id':		video_id.decode('utf-8'),
			'url':		video_url.decode('utf-8'),
			'uploader':	u'NA',
			'upload_date':	u'NA',
			'title':	video_title,
			'ext':		video_extension.decode('utf-8'),
			'format':	u'NA',
			'player_url':	None,
		}]


class PhotobucketIE(InfoExtractor):
	"""Information extractor for photobucket.com."""

	_VALID_URL = r'(?:http://)?(?:[a-z0-9]+\.)?photobucket\.com/.*[\?\&]current=(.*\.flv)'
	IE_NAME = u'photobucket'

	def __init__(self, downloader=None):
		InfoExtractor.__init__(self, downloader)

	def report_download_webpage(self, video_id):
		"""Report webpage download."""
		self._downloader.to_screen(u'[photobucket] %s: Downloading webpage' % video_id)

	def report_extraction(self, video_id):
		"""Report information extraction."""
		self._downloader.to_screen(u'[photobucket] %s: Extracting information' % video_id)

	def _real_extract(self, url):
		# Extract id from URL
		mobj = re.match(self._VALID_URL, url)
		if mobj is None:
			self._downloader.trouble(u'ERROR: Invalid URL: %s' % url)
			return

		video_id = mobj.group(1)

		video_extension = 'flv'

		# Retrieve video webpage to extract further information
		request = urllib2.Request(url)
		try:
			self.report_download_webpage(video_id)
			webpage = urllib2.urlopen(request).read()
		except (urllib2.URLError, httplib.HTTPException, socket.error), err:
			self._downloader.trouble(u'ERROR: Unable to retrieve video webpage: %s' % str(err))
			return

		# Extract URL, uploader, and title from webpage
		self.report_extraction(video_id)
		mobj = re.search(r'<link rel="video_src" href=".*\?file=([^"]+)" />', webpage)
		if mobj is None:
			self._downloader.trouble(u'ERROR: unable to extract media URL')
			return
		mediaURL = urllib.unquote(mobj.group(1))

		video_url = mediaURL

		mobj = re.search(r'<title>(.*) video by (.*) - Photobucket</title>', webpage)
		if mobj is None:
			self._downloader.trouble(u'ERROR: unable to extract title')
			return
		video_title = mobj.group(1).decode('utf-8')

		video_uploader = mobj.group(2).decode('utf-8')

		return [{
			'id':		video_id.decode('utf-8'),
			'url':		video_url.decode('utf-8'),
			'uploader':	video_uploader,
			'upload_date':	u'NA',
			'title':	video_title,
			'ext':		video_extension.decode('utf-8'),
			'format':	u'NA',
			'player_url':	None,
		}]


class YahooIE(InfoExtractor):
	"""Information extractor for video.yahoo.com."""

	# _VALID_URL matches all Yahoo! Video URLs
	# _VPAGE_URL matches only the extractable '/watch/' URLs
	_VALID_URL = r'(?:http://)?(?:[a-z]+\.)?video\.yahoo\.com/(?:watch|network)/([0-9]+)(?:/|\?v=)([0-9]+)(?:[#\?].*)?'
	_VPAGE_URL = r'(?:http://)?video\.yahoo\.com/watch/([0-9]+)/([0-9]+)(?:[#\?].*)?'
	IE_NAME = u'video.yahoo'

	def __init__(self, downloader=None):
		InfoExtractor.__init__(self, downloader)

	def report_download_webpage(self, video_id):
		"""Report webpage download."""
		self._downloader.to_screen(u'[video.yahoo] %s: Downloading webpage' % video_id)

	def report_extraction(self, video_id):
		"""Report information extraction."""
		self._downloader.to_screen(u'[video.yahoo] %s: Extracting information' % video_id)

	def _real_extract(self, url, new_video=True):
		# Extract ID from URL
		mobj = re.match(self._VALID_URL, url)
		if mobj is None:
			self._downloader.trouble(u'ERROR: Invalid URL: %s' % url)
			return

		video_id = mobj.group(2)
		video_extension = 'flv'

		# Rewrite valid but non-extractable URLs as
		# extractable English language /watch/ URLs
		if re.match(self._VPAGE_URL, url) is None:
			request = urllib2.Request(url)
			try:
				webpage = urllib2.urlopen(request).read()
			except (urllib2.URLError, httplib.HTTPException, socket.error), err:
				self._downloader.trouble(u'ERROR: Unable to retrieve video webpage: %s' % str(err))
				return

			mobj = re.search(r'\("id", "([0-9]+)"\);', webpage)
			if mobj is None:
				self._downloader.trouble(u'ERROR: Unable to extract id field')
				return
			yahoo_id = mobj.group(1)

			mobj = re.search(r'\("vid", "([0-9]+)"\);', webpage)
			if mobj is None:
				self._downloader.trouble(u'ERROR: Unable to extract vid field')
				return
			yahoo_vid = mobj.group(1)

			url = 'http://video.yahoo.com/watch/%s/%s' % (yahoo_vid, yahoo_id)
			return self._real_extract(url, new_video=False)

		# Retrieve video webpage to extract further information
		request = urllib2.Request(url)
		try:
			self.report_download_webpage(video_id)
			webpage = urllib2.urlopen(request).read()
		except (urllib2.URLError, httplib.HTTPException, socket.error), err:
			self._downloader.trouble(u'ERROR: Unable to retrieve video webpage: %s' % str(err))
			return

		# Extract uploader and title from webpage
		self.report_extraction(video_id)
		mobj = re.search(r'<meta name="title" content="(.*)" />', webpage)
		if mobj is None:
			self._downloader.trouble(u'ERROR: unable to extract video title')
			return
		video_title = mobj.group(1).decode('utf-8')

		mobj = re.search(r'<h2 class="ti-5"><a href="http://video\.yahoo\.com/(people|profile)/[0-9]+" beacon=".*">(.*)</a></h2>', webpage)
		if mobj is None:
			self._downloader.trouble(u'ERROR: unable to extract video uploader')
			return
		video_uploader = mobj.group(1).decode('utf-8')

		# Extract video thumbnail
		mobj = re.search(r'<link rel="image_src" href="(.*)" />', webpage)
		if mobj is None:
			self._downloader.trouble(u'ERROR: unable to extract video thumbnail')
			return
		video_thumbnail = mobj.group(1).decode('utf-8')

		# Extract video description
		mobj = re.search(r'<meta name="description" content="(.*)" />', webpage)
		if mobj is None:
			self._downloader.trouble(u'ERROR: unable to extract video description')
			return
		video_description = mobj.group(1).decode('utf-8')
		if not video_description:
			video_description = 'No description available.'

		# Extract video height and width
		mobj = re.search(r'<meta name="video_height" content="([0-9]+)" />', webpage)
		if mobj is None:
			self._downloader.trouble(u'ERROR: unable to extract video height')
			return
		yv_video_height = mobj.group(1)

		mobj = re.search(r'<meta name="video_width" content="([0-9]+)" />', webpage)
		if mobj is None:
			self._downloader.trouble(u'ERROR: unable to extract video width')
			return
		yv_video_width = mobj.group(1)

		# Retrieve video playlist to extract media URL
		# I'm not completely sure what all these options are, but we
		# seem to need most of them, otherwise the server sends a 401.
		yv_lg = 'R0xx6idZnW2zlrKP8xxAIR'  # not sure what this represents
		yv_bitrate = '700'  # according to Wikipedia this is hard-coded
		request = urllib2.Request('http://cosmos.bcst.yahoo.com/up/yep/process/getPlaylistFOP.php?node_id=' + video_id +
				'&tech=flash&mode=playlist&lg=' + yv_lg + '&bitrate=' + yv_bitrate + '&vidH=' + yv_video_height +
				'&vidW=' + yv_video_width + '&swf=as3&rd=video.yahoo.com&tk=null&adsupported=v1,v2,&eventid=1301797')
		try:
			self.report_download_webpage(video_id)
			webpage = urllib2.urlopen(request).read()
		except (urllib2.URLError, httplib.HTTPException, socket.error), err:
			self._downloader.trouble(u'ERROR: Unable to retrieve video webpage: %s' % str(err))
			return

		# Extract media URL from playlist XML
		mobj = re.search(r'<STREAM APP="(http://.*)" FULLPATH="/?(/.*\.flv\?[^"]*)"', webpage)
		if mobj is None:
			self._downloader.trouble(u'ERROR: Unable to extract media URL')
			return
		video_url = urllib.unquote(mobj.group(1) + mobj.group(2)).decode('utf-8')
		video_url = unescapeHTML(video_url)

		return [{
			'id':		video_id.decode('utf-8'),
			'url':		video_url,
			'uploader':	video_uploader,
			'upload_date':	u'NA',
			'title':	video_title,
			'ext':		video_extension.decode('utf-8'),
			'thumbnail':	video_thumbnail.decode('utf-8'),
			'description':	video_description,
			'thumbnail':	video_thumbnail,
			'player_url':	None,
		}]


class VimeoIE(InfoExtractor):
	"""Information extractor for vimeo.com."""

	# _VALID_URL matches Vimeo URLs
	_VALID_URL = r'(?:https?://)?(?:(?:www|player).)?vimeo\.com/(?:groups/[^/]+/)?(?:videos?/)?([0-9]+)'
	IE_NAME = u'vimeo'

	def __init__(self, downloader=None):
		InfoExtractor.__init__(self, downloader)

	def report_download_webpage(self, video_id):
		"""Report webpage download."""
		self._downloader.to_screen(u'[vimeo] %s: Downloading webpage' % video_id)

	def report_extraction(self, video_id):
		"""Report information extraction."""
		self._downloader.to_screen(u'[vimeo] %s: Extracting information' % video_id)

	def _real_extract(self, url, new_video=True):
		# Extract ID from URL
		mobj = re.match(self._VALID_URL, url)
		if mobj is None:
			self._downloader.trouble(u'ERROR: Invalid URL: %s' % url)
			return

		video_id = mobj.group(1)

		# Retrieve video webpage to extract further information
		request = urllib2.Request(url, None, std_headers)
		try:
			self.report_download_webpage(video_id)
			webpage = urllib2.urlopen(request).read()
		except (urllib2.URLError, httplib.HTTPException, socket.error), err:
			self._downloader.trouble(u'ERROR: Unable to retrieve video webpage: %s' % str(err))
			return

		# Now we begin extracting as much information as we can from what we
		# retrieved. First we extract the information common to all extractors,
		# and latter we extract those that are Vimeo specific.
		self.report_extraction(video_id)

		# Extract the config JSON
		config = webpage.split(' = {config:')[1].split(',assets:')[0]
		try:
			config = json.loads(config)
		except:
			self._downloader.trouble(u'ERROR: unable to extract info section')
			return
		
		# Extract title
		video_title = config["video"]["title"]

		# Extract uploader
		video_uploader = config["video"]["owner"]["name"]

		# Extract video thumbnail
		video_thumbnail = config["video"]["thumbnail"]

		# Extract video description
		video_description = get_element_by_id("description", webpage.decode('utf8'))
		if video_description: video_description = clean_html(video_description)
		else: video_description = ''

		# Extract upload date
		video_upload_date = u'NA'
		mobj = re.search(r'<span id="clip-date" style="display:none">[^:]*: (.*?)( \([^\(]*\))?</span>', webpage)
		if mobj is not None:
			video_upload_date = mobj.group(1)

		# Vimeo specific: extract request signature and timestamp
		sig = config['request']['signature']
		timestamp = config['request']['timestamp']

		# Vimeo specific: extract video codec and quality information
		# TODO bind to format param
		codecs = [('h264', 'mp4'), ('vp8', 'flv'), ('vp6', 'flv')]
		for codec in codecs:
			if codec[0] in config["video"]["files"]:
				video_codec = codec[0]
				video_extension = codec[1]
				if 'hd' in config["video"]["files"][codec[0]]: quality = 'hd'
				else: quality = 'sd'
				break
		else:
			self._downloader.trouble(u'ERROR: no known codec found')
			return

		video_url = "http://player.vimeo.com/play_redirect?clip_id=%s&sig=%s&time=%s&quality=%s&codecs=%s&type=moogaloop_local&embed_location=" \
					%(video_id, sig, timestamp, quality, video_codec.upper())

		return [{
			'id':		video_id,
			'url':		video_url,
			'uploader':	video_uploader,
			'upload_date':	video_upload_date,
			'title':	video_title,
			'ext':		video_extension,
			'thumbnail':	video_thumbnail,
			'description':	video_description,
			'player_url':	None,
		}]


class GenericIE(InfoExtractor):
	"""Generic last-resort information extractor."""

	_VALID_URL = r'.*'
	IE_NAME = u'generic'

	def __init__(self, downloader=None):
		InfoExtractor.__init__(self, downloader)

	def report_download_webpage(self, video_id):
		"""Report webpage download."""
		self._downloader.to_screen(u'WARNING: Falling back on generic information extractor.')
		self._downloader.to_screen(u'[generic] %s: Downloading webpage' % video_id)

	def report_extraction(self, video_id):
		"""Report information extraction."""
		self._downloader.to_screen(u'[generic] %s: Extracting information' % video_id)

	def report_following_redirect(self, new_url):
		"""Report information extraction."""
		self._downloader.to_screen(u'[redirect] Following redirect to %s' % new_url)
		
	def _test_redirect(self, url):
		"""Check if it is a redirect, like url shorteners, in case restart chain."""
		class HeadRequest(urllib2.Request):
			def get_method(self):
				return "HEAD"

		class HEADRedirectHandler(urllib2.HTTPRedirectHandler):
			"""
			Subclass the HTTPRedirectHandler to make it use our 
			HeadRequest also on the redirected URL
			"""
			def redirect_request(self, req, fp, code, msg, headers, newurl): 
				if code in (301, 302, 303, 307):
					newurl = newurl.replace(' ', '%20') 
					newheaders = dict((k,v) for k,v in req.headers.items()
									  if k.lower() not in ("content-length", "content-type"))
					return HeadRequest(newurl, 
									   headers=newheaders,
									   origin_req_host=req.get_origin_req_host(), 
									   unverifiable=True) 
				else: 
					raise urllib2.HTTPError(req.get_full_url(), code, msg, headers, fp) 

		class HTTPMethodFallback(urllib2.BaseHandler):
			"""
			Fallback to GET if HEAD is not allowed (405 HTTP error)
			"""
			def http_error_405(self, req, fp, code, msg, headers): 
				fp.read()
				fp.close()

				newheaders = dict((k,v) for k,v in req.headers.items()
								  if k.lower() not in ("content-length", "content-type"))
				return self.parent.open(urllib2.Request(req.get_full_url(), 
												 headers=newheaders, 
												 origin_req_host=req.get_origin_req_host(), 
												 unverifiable=True))

		# Build our opener
		opener = urllib2.OpenerDirector() 
		for handler in [urllib2.HTTPHandler, urllib2.HTTPDefaultErrorHandler,
						HTTPMethodFallback, HEADRedirectHandler,
						urllib2.HTTPErrorProcessor, urllib2.HTTPSHandler]:
			opener.add_handler(handler())

		response = opener.open(HeadRequest(url))
		new_url = response.geturl()
		
		if url == new_url: return False
		
		self.report_following_redirect(new_url)
		self._downloader.download([new_url])
		return True

	def _real_extract(self, url):
		if self._test_redirect(url): return

		video_id = url.split('/')[-1]
		request = urllib2.Request(url)
		try:
			self.report_download_webpage(video_id)
			webpage = urllib2.urlopen(request).read()
		except (urllib2.URLError, httplib.HTTPException, socket.error), err:
			self._downloader.trouble(u'ERROR: Unable to retrieve video webpage: %s' % str(err))
			return
		except ValueError, err:
			# since this is the last-resort InfoExtractor, if
			# this error is thrown, it'll be thrown here
			self._downloader.trouble(u'ERROR: Invalid URL: %s' % url)
			return

		self.report_extraction(video_id)
		# Start with something easy: JW Player in SWFObject
		mobj = re.search(r'flashvars: [\'"](?:.*&)?file=(http[^\'"&]*)', webpage)
		if mobj is None:
			# Broaden the search a little bit
			mobj = re.search(r'[^A-Za-z0-9]?(?:file|source)=(http[^\'"&]*)', webpage)
		if mobj is None:
			self._downloader.trouble(u'ERROR: Invalid URL: %s' % url)
			return

		# It's possible that one of the regexes
		# matched, but returned an empty group:
		if mobj.group(1) is None:
			self._downloader.trouble(u'ERROR: Invalid URL: %s' % url)
			return

		video_url = urllib.unquote(mobj.group(1))
		video_id = os.path.basename(video_url)

		# here's a fun little line of code for you:
		video_extension = os.path.splitext(video_id)[1][1:]
		video_id = os.path.splitext(video_id)[0]

		# it's tempting to parse this further, but you would
		# have to take into account all the variations like
		#   Video Title - Site Name
		#   Site Name | Video Title
		#   Video Title - Tagline | Site Name
		# and so on and so forth; it's just not practical
		mobj = re.search(r'<title>(.*)</title>', webpage)
		if mobj is None:
			self._downloader.trouble(u'ERROR: unable to extract title')
			return
		video_title = mobj.group(1).decode('utf-8')

		# video uploader is domain name
		mobj = re.match(r'(?:https?://)?([^/]*)/.*', url)
		if mobj is None:
			self._downloader.trouble(u'ERROR: unable to extract title')
			return
		video_uploader = mobj.group(1).decode('utf-8')

		return [{
			'id':		video_id.decode('utf-8'),
			'url':		video_url.decode('utf-8'),
			'uploader':	video_uploader,
			'upload_date':	u'NA',
			'title':	video_title,
			'ext':		video_extension.decode('utf-8'),
			'format':	u'NA',
			'player_url':	None,
		}]


class YoutubeSearchIE(InfoExtractor):
	"""Information Extractor for YouTube search queries."""
	_VALID_URL = r'ytsearch(\d+|all)?:[\s\S]+'
	_API_URL = 'https://gdata.youtube.com/feeds/api/videos?q=%s&start-index=%i&max-results=50&v=2&alt=jsonc'
	_max_youtube_results = 1000
	IE_NAME = u'youtube:search'

	def __init__(self, downloader=None):
		InfoExtractor.__init__(self, downloader)

	def report_download_page(self, query, pagenum):
		"""Report attempt to download search page with given number."""
		query = query.decode(preferredencoding())
		self._downloader.to_screen(u'[youtube] query "%s": Downloading page %s' % (query, pagenum))

	def _real_extract(self, query):
		mobj = re.match(self._VALID_URL, query)
		if mobj is None:
			self._downloader.trouble(u'ERROR: invalid search query "%s"' % query)
			return

		prefix, query = query.split(':')
		prefix = prefix[8:]
		query = query.encode('utf-8')
		if prefix == '':
			self._download_n_results(query, 1)
			return
		elif prefix == 'all':
			self._download_n_results(query, self._max_youtube_results)
			return
		else:
			try:
				n = long(prefix)
				if n <= 0:
					self._downloader.trouble(u'ERROR: invalid download number %s for query "%s"' % (n, query))
					return
				elif n > self._max_youtube_results:
					self._downloader.to_stderr(u'WARNING: ytsearch returns max %i results (you requested %i)' % (self._max_youtube_results, n))
					n = self._max_youtube_results
				self._download_n_results(query, n)
				return
			except ValueError: # parsing prefix as integer fails
				self._download_n_results(query, 1)
				return

	def _download_n_results(self, query, n):
		"""Downloads a specified number of results for a query"""

		video_ids = []
		pagenum = 0
		limit = n

		while (50 * pagenum) < limit:
			self.report_download_page(query, pagenum+1)
			result_url = self._API_URL % (urllib.quote_plus(query), (50*pagenum)+1)
			request = urllib2.Request(result_url)
			try:
				data = urllib2.urlopen(request).read()
			except (urllib2.URLError, httplib.HTTPException, socket.error), err:
				self._downloader.trouble(u'ERROR: unable to download API page: %s' % str(err))
				return
			api_response = json.loads(data)['data']

			new_ids = list(video['id'] for video in api_response['items'])
			video_ids += new_ids

			limit = min(n, api_response['totalItems'])
			pagenum += 1

		if len(video_ids) > n:
			video_ids = video_ids[:n]
		for id in video_ids:
			self._downloader.download(['http://www.youtube.com/watch?v=%s' % id])
		return


class GoogleSearchIE(InfoExtractor):
	"""Information Extractor for Google Video search queries."""
	_VALID_URL = r'gvsearch(\d+|all)?:[\s\S]+'
	_TEMPLATE_URL = 'http://video.google.com/videosearch?q=%s+site:video.google.com&start=%s&hl=en'
	_VIDEO_INDICATOR = r'<a href="http://video\.google\.com/videoplay\?docid=([^"\&]+)'
	_MORE_PAGES_INDICATOR = r'class="pn" id="pnnext"'
	_max_google_results = 1000
	IE_NAME = u'video.google:search'

	def __init__(self, downloader=None):
		InfoExtractor.__init__(self, downloader)

	def report_download_page(self, query, pagenum):
		"""Report attempt to download playlist page with given number."""
		query = query.decode(preferredencoding())
		self._downloader.to_screen(u'[video.google] query "%s": Downloading page %s' % (query, pagenum))

	def _real_extract(self, query):
		mobj = re.match(self._VALID_URL, query)
		if mobj is None:
			self._downloader.trouble(u'ERROR: invalid search query "%s"' % query)
			return

		prefix, query = query.split(':')
		prefix = prefix[8:]
		query = query.encode('utf-8')
		if prefix == '':
			self._download_n_results(query, 1)
			return
		elif prefix == 'all':
			self._download_n_results(query, self._max_google_results)
			return
		else:
			try:
				n = long(prefix)
				if n <= 0:
					self._downloader.trouble(u'ERROR: invalid download number %s for query "%s"' % (n, query))
					return
				elif n > self._max_google_results:
					self._downloader.to_stderr(u'WARNING: gvsearch returns max %i results (you requested %i)' % (self._max_google_results, n))
					n = self._max_google_results
				self._download_n_results(query, n)
				return
			except ValueError: # parsing prefix as integer fails
				self._download_n_results(query, 1)
				return

	def _download_n_results(self, query, n):
		"""Downloads a specified number of results for a query"""

		video_ids = []
		pagenum = 0

		while True:
			self.report_download_page(query, pagenum)
			result_url = self._TEMPLATE_URL % (urllib.quote_plus(query), pagenum*10)
			request = urllib2.Request(result_url)
			try:
				page = urllib2.urlopen(request).read()
			except (urllib2.URLError, httplib.HTTPException, socket.error), err:
				self._downloader.trouble(u'ERROR: unable to download webpage: %s' % str(err))
				return

			# Extract video identifiers
			for mobj in re.finditer(self._VIDEO_INDICATOR, page):
				video_id = mobj.group(1)
				if video_id not in video_ids:
					video_ids.append(video_id)
					if len(video_ids) == n:
						# Specified n videos reached
						for id in video_ids:
							self._downloader.download(['http://video.google.com/videoplay?docid=%s' % id])
						return

			if re.search(self._MORE_PAGES_INDICATOR, page) is None:
				for id in video_ids:
					self._downloader.download(['http://video.google.com/videoplay?docid=%s' % id])
				return

			pagenum = pagenum + 1


class YahooSearchIE(InfoExtractor):
	"""Information Extractor for Yahoo! Video search queries."""
	_VALID_URL = r'yvsearch(\d+|all)?:[\s\S]+'
	_TEMPLATE_URL = 'http://video.yahoo.com/search/?p=%s&o=%s'
	_VIDEO_INDICATOR = r'href="http://video\.yahoo\.com/watch/([0-9]+/[0-9]+)"'
	_MORE_PAGES_INDICATOR = r'\s*Next'
	_max_yahoo_results = 1000
	IE_NAME = u'video.yahoo:search'

	def __init__(self, downloader=None):
		InfoExtractor.__init__(self, downloader)

	def report_download_page(self, query, pagenum):
		"""Report attempt to download playlist page with given number."""
		query = query.decode(preferredencoding())
		self._downloader.to_screen(u'[video.yahoo] query "%s": Downloading page %s' % (query, pagenum))

	def _real_extract(self, query):
		mobj = re.match(self._VALID_URL, query)
		if mobj is None:
			self._downloader.trouble(u'ERROR: invalid search query "%s"' % query)
			return

		prefix, query = query.split(':')
		prefix = prefix[8:]
		query = query.encode('utf-8')
		if prefix == '':
			self._download_n_results(query, 1)
			return
		elif prefix == 'all':
			self._download_n_results(query, self._max_yahoo_results)
			return
		else:
			try:
				n = long(prefix)
				if n <= 0:
					self._downloader.trouble(u'ERROR: invalid download number %s for query "%s"' % (n, query))
					return
				elif n > self._max_yahoo_results:
					self._downloader.to_stderr(u'WARNING: yvsearch returns max %i results (you requested %i)' % (self._max_yahoo_results, n))
					n = self._max_yahoo_results
				self._download_n_results(query, n)
				return
			except ValueError: # parsing prefix as integer fails
				self._download_n_results(query, 1)
				return

	def _download_n_results(self, query, n):
		"""Downloads a specified number of results for a query"""

		video_ids = []
		already_seen = set()
		pagenum = 1

		while True:
			self.report_download_page(query, pagenum)
			result_url = self._TEMPLATE_URL % (urllib.quote_plus(query), pagenum)
			request = urllib2.Request(result_url)
			try:
				page = urllib2.urlopen(request).read()
			except (urllib2.URLError, httplib.HTTPException, socket.error), err:
				self._downloader.trouble(u'ERROR: unable to download webpage: %s' % str(err))
				return

			# Extract video identifiers
			for mobj in re.finditer(self._VIDEO_INDICATOR, page):
				video_id = mobj.group(1)
				if video_id not in already_seen:
					video_ids.append(video_id)
					already_seen.add(video_id)
					if len(video_ids) == n:
						# Specified n videos reached
						for id in video_ids:
							self._downloader.download(['http://video.yahoo.com/watch/%s' % id])
						return

			if re.search(self._MORE_PAGES_INDICATOR, page) is None:
				for id in video_ids:
					self._downloader.download(['http://video.yahoo.com/watch/%s' % id])
				return

			pagenum = pagenum + 1


class YoutubePlaylistIE(InfoExtractor):
	"""Information Extractor for YouTube playlists."""

	_VALID_URL = r'(?:https?://)?(?:\w+\.)?youtube\.com/(?:(?:course|view_play_list|my_playlists|artist|playlist)\?.*?(p|a|list)=|user/.*?/user/|p/|user/.*?#[pg]/c/)(?:PL)?([0-9A-Za-z-_]+)(?:/.*?/([0-9A-Za-z_-]+))?.*'
	_TEMPLATE_URL = 'http://www.youtube.com/%s?%s=%s&page=%s&gl=US&hl=en'
	_VIDEO_INDICATOR_TEMPLATE = r'/watch\?v=(.+?)&amp;list=(PL)?%s&'
	_MORE_PAGES_INDICATOR = r'yt-uix-pager-next'
	IE_NAME = u'youtube:playlist'

	def __init__(self, downloader=None):
		InfoExtractor.__init__(self, downloader)

	def report_download_page(self, playlist_id, pagenum):
		"""Report attempt to download playlist page with given number."""
		self._downloader.to_screen(u'[youtube] PL %s: Downloading page #%s' % (playlist_id, pagenum))

	def _real_extract(self, url):
		# Extract playlist id
		mobj = re.match(self._VALID_URL, url)
		if mobj is None:
			self._downloader.trouble(u'ERROR: invalid url: %s' % url)
			return

		# Single video case
		if mobj.group(3) is not None:
			self._downloader.download([mobj.group(3)])
			return

		# Download playlist pages
		# prefix is 'p' as default for playlists but there are other types that need extra care
		playlist_prefix = mobj.group(1)
		if playlist_prefix == 'a':
			playlist_access = 'artist'
		else:
			playlist_prefix = 'p'
			playlist_access = 'view_play_list'
		playlist_id = mobj.group(2)
		video_ids = []
		pagenum = 1

		while True:
			self.report_download_page(playlist_id, pagenum)
			url = self._TEMPLATE_URL % (playlist_access, playlist_prefix, playlist_id, pagenum)
			request = urllib2.Request(url)
			try:
				page = urllib2.urlopen(request).read()
			except (urllib2.URLError, httplib.HTTPException, socket.error), err:
				self._downloader.trouble(u'ERROR: unable to download webpage: %s' % str(err))
				return

			# Extract video identifiers
			ids_in_page = []
			for mobj in re.finditer(self._VIDEO_INDICATOR_TEMPLATE % playlist_id, page):
				if mobj.group(1) not in ids_in_page:
					ids_in_page.append(mobj.group(1))
			video_ids.extend(ids_in_page)

			if re.search(self._MORE_PAGES_INDICATOR, page) is None:
				break
			pagenum = pagenum + 1

		playliststart = self._downloader.params.get('playliststart', 1) - 1
		playlistend = self._downloader.params.get('playlistend', -1)
		if playlistend == -1:
			video_ids = video_ids[playliststart:]
		else:
			video_ids = video_ids[playliststart:playlistend]

		for id in video_ids:
			self._downloader.download(['http://www.youtube.com/watch?v=%s' % id])
		return


class YoutubeUserIE(InfoExtractor):
	"""Information Extractor for YouTube users."""

	_VALID_URL = r'(?:(?:(?:https?://)?(?:\w+\.)?youtube\.com/user/)|ytuser:)([A-Za-z0-9_-]+)'
	_TEMPLATE_URL = 'http://gdata.youtube.com/feeds/api/users/%s'
	_GDATA_PAGE_SIZE = 50
	_GDATA_URL = 'http://gdata.youtube.com/feeds/api/users/%s/uploads?max-results=%d&start-index=%d'
	_VIDEO_INDICATOR = r'/watch\?v=(.+?)[\<&]'
	IE_NAME = u'youtube:user'

	def __init__(self, downloader=None):
		InfoExtractor.__init__(self, downloader)

	def report_download_page(self, username, start_index):
		"""Report attempt to download user page."""
		self._downloader.to_screen(u'[youtube] user %s: Downloading video ids from %d to %d' %
				(username, start_index, start_index + self._GDATA_PAGE_SIZE))

	def _real_extract(self, url):
		# Extract username
		mobj = re.match(self._VALID_URL, url)
		if mobj is None:
			self._downloader.trouble(u'ERROR: invalid url: %s' % url)
			return

		username = mobj.group(1)

		# Download video ids using YouTube Data API. Result size per
		# query is limited (currently to 50 videos) so we need to query
		# page by page until there are no video ids - it means we got
		# all of them.

		video_ids = []
		pagenum = 0

		while True:
			start_index = pagenum * self._GDATA_PAGE_SIZE + 1
			self.report_download_page(username, start_index)

			request = urllib2.Request(self._GDATA_URL % (username, self._GDATA_PAGE_SIZE, start_index))

			try:
				page = urllib2.urlopen(request).read()
			except (urllib2.URLError, httplib.HTTPException, socket.error), err:
				self._downloader.trouble(u'ERROR: unable to download webpage: %s' % str(err))
				return

			# Extract video identifiers
			ids_in_page = []

			for mobj in re.finditer(self._VIDEO_INDICATOR, page):
				if mobj.group(1) not in ids_in_page:
					ids_in_page.append(mobj.group(1))

			video_ids.extend(ids_in_page)

			# A little optimization - if current page is not
			# "full", ie. does not contain PAGE_SIZE video ids then
			# we can assume that this page is the last one - there
			# are no more ids on further pages - no need to query
			# again.

			if len(ids_in_page) < self._GDATA_PAGE_SIZE:
				break

			pagenum += 1

		all_ids_count = len(video_ids)
		playliststart = self._downloader.params.get('playliststart', 1) - 1
		playlistend = self._downloader.params.get('playlistend', -1)

		if playlistend == -1:
			video_ids = video_ids[playliststart:]
		else:
			video_ids = video_ids[playliststart:playlistend]

		self._downloader.to_screen(u"[youtube] user %s: Collected %d video ids (downloading %d of them)" %
				(username, all_ids_count, len(video_ids)))

		for video_id in video_ids:
			self._downloader.download(['http://www.youtube.com/watch?v=%s' % video_id])


class BlipTVUserIE(InfoExtractor):
	"""Information Extractor for blip.tv users."""

	_VALID_URL = r'(?:(?:(?:https?://)?(?:\w+\.)?blip\.tv/)|bliptvuser:)([^/]+)/*$'
	_PAGE_SIZE = 12
	IE_NAME = u'blip.tv:user'

	def __init__(self, downloader=None):
		InfoExtractor.__init__(self, downloader)

	def report_download_page(self, username, pagenum):
		"""Report attempt to download user page."""
		self._downloader.to_screen(u'[%s] user %s: Downloading video ids from page %d' %
				(self.IE_NAME, username, pagenum))

	def _real_extract(self, url):
		# Extract username
		mobj = re.match(self._VALID_URL, url)
		if mobj is None:
			self._downloader.trouble(u'ERROR: invalid url: %s' % url)
			return

		username = mobj.group(1)

		page_base = 'http://m.blip.tv/pr/show_get_full_episode_list?users_id=%s&lite=0&esi=1'

		request = urllib2.Request(url)

		try:
			page = urllib2.urlopen(request).read().decode('utf-8')
			mobj = re.search(r'data-users-id="([^"]+)"', page)
			page_base = page_base % mobj.group(1)
		except (urllib2.URLError, httplib.HTTPException, socket.error), err:
			self._downloader.trouble(u'ERROR: unable to download webpage: %s' % str(err))
			return


		# Download video ids using BlipTV Ajax calls. Result size per
		# query is limited (currently to 12 videos) so we need to query
		# page by page until there are no video ids - it means we got
		# all of them.

		video_ids = []
		pagenum = 1

		while True:
			self.report_download_page(username, pagenum)

			request = urllib2.Request( page_base + "&page=" + str(pagenum) )

			try:
				page = urllib2.urlopen(request).read().decode('utf-8')
			except (urllib2.URLError, httplib.HTTPException, socket.error), err:
				self._downloader.trouble(u'ERROR: unable to download webpage: %s' % str(err))
				return

			# Extract video identifiers
			ids_in_page = []

			for mobj in re.finditer(r'href="/([^"]+)"', page):
				if mobj.group(1) not in ids_in_page:
					ids_in_page.append(unescapeHTML(mobj.group(1)))

			video_ids.extend(ids_in_page)

			# A little optimization - if current page is not
			# "full", ie. does not contain PAGE_SIZE video ids then
			# we can assume that this page is the last one - there
			# are no more ids on further pages - no need to query
			# again.

			if len(ids_in_page) < self._PAGE_SIZE:
				break

			pagenum += 1

		all_ids_count = len(video_ids)
		playliststart = self._downloader.params.get('playliststart', 1) - 1
		playlistend = self._downloader.params.get('playlistend', -1)

		if playlistend == -1:
			video_ids = video_ids[playliststart:]
		else:
			video_ids = video_ids[playliststart:playlistend]

		self._downloader.to_screen(u"[%s] user %s: Collected %d video ids (downloading %d of them)" %
				(self.IE_NAME, username, all_ids_count, len(video_ids)))

		for video_id in video_ids:
			self._downloader.download([u'http://blip.tv/'+video_id])


class DepositFilesIE(InfoExtractor):
	"""Information extractor for depositfiles.com"""

	_VALID_URL = r'(?:http://)?(?:\w+\.)?depositfiles\.com/(?:../(?#locale))?files/(.+)'
	IE_NAME = u'DepositFiles'

	def __init__(self, downloader=None):
		InfoExtractor.__init__(self, downloader)

	def report_download_webpage(self, file_id):
		"""Report webpage download."""
		self._downloader.to_screen(u'[DepositFiles] %s: Downloading webpage' % file_id)

	def report_extraction(self, file_id):
		"""Report information extraction."""
		self._downloader.to_screen(u'[DepositFiles] %s: Extracting information' % file_id)

	def _real_extract(self, url):
		file_id = url.split('/')[-1]
		# Rebuild url in english locale
		url = 'http://depositfiles.com/en/files/' + file_id

		# Retrieve file webpage with 'Free download' button pressed
		free_download_indication = { 'gateway_result' : '1' }
		request = urllib2.Request(url, urllib.urlencode(free_download_indication))
		try:
			self.report_download_webpage(file_id)
			webpage = urllib2.urlopen(request).read()
		except (urllib2.URLError, httplib.HTTPException, socket.error), err:
			self._downloader.trouble(u'ERROR: Unable to retrieve file webpage: %s' % str(err))
			return

		# Search for the real file URL
		mobj = re.search(r'<form action="(http://fileshare.+?)"', webpage)
		if (mobj is None) or (mobj.group(1) is None):
			# Try to figure out reason of the error.
			mobj = re.search(r'<strong>(Attention.*?)</strong>', webpage, re.DOTALL)
			if (mobj is not None) and (mobj.group(1) is not None):
				restriction_message = re.sub('\s+', ' ', mobj.group(1)).strip()
				self._downloader.trouble(u'ERROR: %s' % restriction_message)
			else:
				self._downloader.trouble(u'ERROR: unable to extract download URL from: %s' % url)
			return

		file_url = mobj.group(1)
		file_extension = os.path.splitext(file_url)[1][1:]

		# Search for file title
		mobj = re.search(r'<b title="(.*?)">', webpage)
		if mobj is None:
			self._downloader.trouble(u'ERROR: unable to extract title')
			return
		file_title = mobj.group(1).decode('utf-8')

		return [{
			'id':		file_id.decode('utf-8'),
			'url':		file_url.decode('utf-8'),
			'uploader':	u'NA',
			'upload_date':	u'NA',
			'title':	file_title,
			'ext':		file_extension.decode('utf-8'),
			'format':	u'NA',
			'player_url':	None,
		}]


class FacebookIE(InfoExtractor):
	"""Information Extractor for Facebook"""

	_VALID_URL = r'^(?:https?://)?(?:\w+\.)?facebook\.com/(?:video/video|photo)\.php\?(?:.*?)v=(?P<ID>\d+)(?:.*)'
	_LOGIN_URL = 'https://login.facebook.com/login.php?m&next=http%3A%2F%2Fm.facebook.com%2Fhome.php&'
	_NETRC_MACHINE = 'facebook'
	_available_formats = ['video', 'highqual', 'lowqual']
	_video_extensions = {
		'video': 'mp4',
		'highqual': 'mp4',
		'lowqual': 'mp4',
	}
	IE_NAME = u'facebook'

	def __init__(self, downloader=None):
		InfoExtractor.__init__(self, downloader)

	def _reporter(self, message):
		"""Add header and report message."""
		self._downloader.to_screen(u'[facebook] %s' % message)

	def report_login(self):
		"""Report attempt to log in."""
		self._reporter(u'Logging in')

	def report_video_webpage_download(self, video_id):
		"""Report attempt to download video webpage."""
		self._reporter(u'%s: Downloading video webpage' % video_id)

	def report_information_extraction(self, video_id):
		"""Report attempt to extract video information."""
		self._reporter(u'%s: Extracting video information' % video_id)

	def _parse_page(self, video_webpage):
		"""Extract video information from page"""
		# General data
		data = {'title': r'\("video_title", "(.*?)"\)',
			'description': r'<div class="datawrap">(.*?)</div>',
			'owner': r'\("video_owner_name", "(.*?)"\)',
			'thumbnail':  r'\("thumb_url", "(?P<THUMB>.*?)"\)',
			}
		video_info = {}
		for piece in data.keys():
			mobj = re.search(data[piece], video_webpage)
			if mobj is not None:
				video_info[piece] = urllib.unquote_plus(mobj.group(1).decode("unicode_escape"))

		# Video urls
		video_urls = {}
		for fmt in self._available_formats:
			mobj = re.search(r'\("%s_src\", "(.+?)"\)' % fmt, video_webpage)
			if mobj is not None:
				# URL is in a Javascript segment inside an escaped Unicode format within
				# the generally utf-8 page
				video_urls[fmt] = urllib.unquote_plus(mobj.group(1).decode("unicode_escape"))
		video_info['video_urls'] = video_urls

		return video_info

	def _real_initialize(self):
		if self._downloader is None:
			return

		useremail = None
		password = None
		downloader_params = self._downloader.params

		# Attempt to use provided username and password or .netrc data
		if downloader_params.get('username', None) is not None:
			useremail = downloader_params['username']
			password = downloader_params['password']
		elif downloader_params.get('usenetrc', False):
			try:
				info = netrc.netrc().authenticators(self._NETRC_MACHINE)
				if info is not None:
					useremail = info[0]
					password = info[2]
				else:
					raise netrc.NetrcParseError('No authenticators for %s' % self._NETRC_MACHINE)
			except (IOError, netrc.NetrcParseError), err:
				self._downloader.to_stderr(u'WARNING: parsing .netrc: %s' % str(err))
				return

		if useremail is None:
			return

		# Log in
		login_form = {
			'email': useremail,
			'pass': password,
			'login': 'Log+In'
			}
		request = urllib2.Request(self._LOGIN_URL, urllib.urlencode(login_form))
		try:
			self.report_login()
			login_results = urllib2.urlopen(request).read()
			if re.search(r'<form(.*)name="login"(.*)</form>', login_results) is not None:
				self._downloader.to_stderr(u'WARNING: unable to log in: bad username/password, or exceded login rate limit (~3/min). Check credentials or wait.')
				return
		except (urllib2.URLError, httplib.HTTPException, socket.error), err:
			self._downloader.to_stderr(u'WARNING: unable to log in: %s' % str(err))
			return

	def _real_extract(self, url):
		mobj = re.match(self._VALID_URL, url)
		if mobj is None:
			self._downloader.trouble(u'ERROR: invalid URL: %s' % url)
			return
		video_id = mobj.group('ID')

		# Get video webpage
		self.report_video_webpage_download(video_id)
		request = urllib2.Request('https://www.facebook.com/video/video.php?v=%s' % video_id)
		try:
			page = urllib2.urlopen(request)
			video_webpage = page.read()
		except (urllib2.URLError, httplib.HTTPException, socket.error), err:
			self._downloader.trouble(u'ERROR: unable to download video webpage: %s' % str(err))
			return

		# Start extracting information
		self.report_information_extraction(video_id)

		# Extract information
		video_info = self._parse_page(video_webpage)

		# uploader
		if 'owner' not in video_info:
			self._downloader.trouble(u'ERROR: unable to extract uploader nickname')
			return
		video_uploader = video_info['owner']

		# title
		if 'title' not in video_info:
			self._downloader.trouble(u'ERROR: unable to extract video title')
			return
		video_title = video_info['title']
		video_title = video_title.decode('utf-8')

		# thumbnail image
		if 'thumbnail' not in video_info:
			self._downloader.trouble(u'WARNING: unable to extract video thumbnail')
			video_thumbnail = ''
		else:
			video_thumbnail = video_info['thumbnail']

		# upload date
		upload_date = u'NA'
		if 'upload_date' in video_info:
			upload_time = video_info['upload_date']
			timetuple = email.utils.parsedate_tz(upload_time)
			if timetuple is not None:
				try:
					upload_date = time.strftime('%Y%m%d', timetuple[0:9])
				except:
					pass

		# description
		video_description = video_info.get('description', 'No description available.')

		url_map = video_info['video_urls']
		if len(url_map.keys()) > 0:
			# Decide which formats to download
			req_format = self._downloader.params.get('format', None)
			format_limit = self._downloader.params.get('format_limit', None)

			if format_limit is not None and format_limit in self._available_formats:
				format_list = self._available_formats[self._available_formats.index(format_limit):]
			else:
				format_list = self._available_formats
			existing_formats = [x for x in format_list if x in url_map]
			if len(existing_formats) == 0:
				self._downloader.trouble(u'ERROR: no known formats available for video')
				return
			if req_format is None:
				video_url_list = [(existing_formats[0], url_map[existing_formats[0]])] # Best quality
			elif req_format == 'worst':
				video_url_list = [(existing_formats[len(existing_formats)-1], url_map[existing_formats[len(existing_formats)-1]])] # worst quality
			elif req_format == '-1':
				video_url_list = [(f, url_map[f]) for f in existing_formats] # All formats
			else:
				# Specific format
				if req_format not in url_map:
					self._downloader.trouble(u'ERROR: requested format not available')
					return
				video_url_list = [(req_format, url_map[req_format])] # Specific format

		results = []
		for format_param, video_real_url in video_url_list:
			# Extension
			video_extension = self._video_extensions.get(format_param, 'mp4')

			results.append({
				'id':		video_id.decode('utf-8'),
				'url':		video_real_url.decode('utf-8'),
				'uploader':	video_uploader.decode('utf-8'),
				'upload_date':	upload_date,
				'title':	video_title,
				'ext':		video_extension.decode('utf-8'),
				'format':	(format_param is None and u'NA' or format_param.decode('utf-8')),
				'thumbnail':	video_thumbnail.decode('utf-8'),
				'description':	video_description.decode('utf-8'),
				'player_url':	None,
			})
		return results

class BlipTVIE(InfoExtractor):
	"""Information extractor for blip.tv"""

	_VALID_URL = r'^(?:https?://)?(?:\w+\.)?blip\.tv(/.+)$'
	_URL_EXT = r'^.*\.([a-z0-9]+)$'
	IE_NAME = u'blip.tv'

	def report_extraction(self, file_id):
		"""Report information extraction."""
		self._downloader.to_screen(u'[%s] %s: Extracting information' % (self.IE_NAME, file_id))

	def report_direct_download(self, title):
		"""Report information extraction."""
		self._downloader.to_screen(u'[%s] %s: Direct download detected' % (self.IE_NAME, title))

	def _real_extract(self, url):
		mobj = re.match(self._VALID_URL, url)
		if mobj is None:
			self._downloader.trouble(u'ERROR: invalid URL: %s' % url)
			return

		if '?' in url:
			cchar = '&'
		else:
			cchar = '?'
		json_url = url + cchar + 'skin=json&version=2&no_wrap=1'
		request = urllib2.Request(json_url.encode('utf-8'))
		self.report_extraction(mobj.group(1))
		info = None
		try:
			urlh = urllib2.urlopen(request)
			if urlh.headers.get('Content-Type', '').startswith('video/'): # Direct download
				basename = url.split('/')[-1]
				title,ext = os.path.splitext(basename)
				title = title.decode('UTF-8')
				ext = ext.replace('.', '')
				self.report_direct_download(title)
				info = {
					'id': title,
					'url': url,
					'title': title,
					'ext': ext,
					'urlhandle': urlh
				}
		except (urllib2.URLError, httplib.HTTPException, socket.error), err:
			self._downloader.trouble(u'ERROR: unable to download video info webpage: %s' % str(err))
			return
		if info is None: # Regular URL
			try:
				json_code = urlh.read()
			except (urllib2.URLError, httplib.HTTPException, socket.error), err:
				self._downloader.trouble(u'ERROR: unable to read video info webpage: %s' % str(err))
				return

			try:
				json_data = json.loads(json_code)
				if 'Post' in json_data:
					data = json_data['Post']
				else:
					data = json_data

				upload_date = datetime.datetime.strptime(data['datestamp'], '%m-%d-%y %H:%M%p').strftime('%Y%m%d')
				video_url = data['media']['url']
				umobj = re.match(self._URL_EXT, video_url)
				if umobj is None:
					raise ValueError('Can not determine filename extension')
				ext = umobj.group(1)

				info = {
					'id': data['item_id'],
					'url': video_url,
					'uploader': data['display_name'],
					'upload_date': upload_date,
					'title': data['title'],
					'ext': ext,
					'format': data['media']['mimeType'],
					'thumbnail': data['thumbnailUrl'],
					'description': data['description'],
					'player_url': data['embedUrl']
				}
			except (ValueError,KeyError), err:
				self._downloader.trouble(u'ERROR: unable to parse video information: %s' % repr(err))
				return

		std_headers['User-Agent'] = 'iTunes/10.6.1'
		return [info]


class MyVideoIE(InfoExtractor):
	"""Information Extractor for myvideo.de."""

	_VALID_URL = r'(?:http://)?(?:www\.)?myvideo\.de/watch/([0-9]+)/([^?/]+).*'
	IE_NAME = u'myvideo'

	def __init__(self, downloader=None):
		InfoExtractor.__init__(self, downloader)
	
	def report_download_webpage(self, video_id):
		"""Report webpage download."""
		self._downloader.to_screen(u'[myvideo] %s: Downloading webpage' % video_id)

	def report_extraction(self, video_id):
		"""Report information extraction."""
		self._downloader.to_screen(u'[myvideo] %s: Extracting information' % video_id)

	def _real_extract(self,url):
		mobj = re.match(self._VALID_URL, url)
		if mobj is None:
			self._download.trouble(u'ERROR: invalid URL: %s' % url)
			return

		video_id = mobj.group(1)

		# Get video webpage
		request = urllib2.Request('http://www.myvideo.de/watch/%s' % video_id)
		try:
			self.report_download_webpage(video_id)
			webpage = urllib2.urlopen(request).read()
		except (urllib2.URLError, httplib.HTTPException, socket.error), err:
			self._downloader.trouble(u'ERROR: Unable to retrieve video webpage: %s' % str(err))
			return

		self.report_extraction(video_id)
		mobj = re.search(r'<link rel=\'image_src\' href=\'(http://is[0-9].myvideo\.de/de/movie[0-9]+/[a-f0-9]+)/thumbs/[^.]+\.jpg\' />',
				 webpage)
		if mobj is None:
			self._downloader.trouble(u'ERROR: unable to extract media URL')
			return
		video_url = mobj.group(1) + ('/%s.flv' % video_id)

		mobj = re.search('<title>([^<]+)</title>', webpage)
		if mobj is None:
			self._downloader.trouble(u'ERROR: unable to extract title')
			return

		video_title = mobj.group(1)

		return [{
			'id':		video_id,
			'url':		video_url,
			'uploader':	u'NA',
			'upload_date':  u'NA',
			'title':	video_title,
			'ext':		u'flv',
			'format':	u'NA',
			'player_url':	None,
		}]

class ComedyCentralIE(InfoExtractor):
	"""Information extractor for The Daily Show and Colbert Report """

	_VALID_URL = r'^(:(?P<shortname>tds|thedailyshow|cr|colbert|colbertnation|colbertreport))|(https?://)?(www\.)?(?P<showname>thedailyshow|colbertnation)\.com/full-episodes/(?P<episode>.*)$'
	IE_NAME = u'comedycentral'

	def report_extraction(self, episode_id):
		self._downloader.to_screen(u'[comedycentral] %s: Extracting information' % episode_id)

	def report_config_download(self, episode_id):
		self._downloader.to_screen(u'[comedycentral] %s: Downloading configuration' % episode_id)

	def report_index_download(self, episode_id):
		self._downloader.to_screen(u'[comedycentral] %s: Downloading show index' % episode_id)

	def report_player_url(self, episode_id):
		self._downloader.to_screen(u'[comedycentral] %s: Determining player URL' % episode_id)

	def _real_extract(self, url):
		mobj = re.match(self._VALID_URL, url)
		if mobj is None:
			self._downloader.trouble(u'ERROR: invalid URL: %s' % url)
			return

		if mobj.group('shortname'):
			if mobj.group('shortname') in ('tds', 'thedailyshow'):
				url = u'http://www.thedailyshow.com/full-episodes/'
			else:
				url = u'http://www.colbertnation.com/full-episodes/'
			mobj = re.match(self._VALID_URL, url)
			assert mobj is not None

		dlNewest = not mobj.group('episode')
		if dlNewest:
			epTitle = mobj.group('showname')
		else:
			epTitle = mobj.group('episode')

		req = urllib2.Request(url)
		self.report_extraction(epTitle)
		try:
			htmlHandle = urllib2.urlopen(req)
			html = htmlHandle.read()
		except (urllib2.URLError, httplib.HTTPException, socket.error), err:
			self._downloader.trouble(u'ERROR: unable to download webpage: %s' % unicode(err))
			return
		if dlNewest:
			url = htmlHandle.geturl()
			mobj = re.match(self._VALID_URL, url)
			if mobj is None:
				self._downloader.trouble(u'ERROR: Invalid redirected URL: ' + url)
				return
			if mobj.group('episode') == '':
				self._downloader.trouble(u'ERROR: Redirected URL is still not specific: ' + url)
				return
			epTitle = mobj.group('episode')

		mMovieParams = re.findall('(?:<param name="movie" value="|var url = ")(http://media.mtvnservices.com/([^"]*episode.*?:.*?))"', html)
		if len(mMovieParams) == 0:
			self._downloader.trouble(u'ERROR: unable to find Flash URL in webpage ' + url)
			return

		playerUrl_raw = mMovieParams[0][0]
		self.report_player_url(epTitle)
		try:
			urlHandle = urllib2.urlopen(playerUrl_raw)
			playerUrl = urlHandle.geturl()
		except (urllib2.URLError, httplib.HTTPException, socket.error), err:
			self._downloader.trouble(u'ERROR: unable to find out player URL: ' + unicode(err))
			return

		uri = mMovieParams[0][1]
		indexUrl = 'http://shadow.comedycentral.com/feeds/video_player/mrss/?' + urllib.urlencode({'uri': uri})
		self.report_index_download(epTitle)
		try:
			indexXml = urllib2.urlopen(indexUrl).read()
		except (urllib2.URLError, httplib.HTTPException, socket.error), err:
			self._downloader.trouble(u'ERROR: unable to download episode index: ' + unicode(err))
			return

		results = []

		idoc = xml.etree.ElementTree.fromstring(indexXml)
		itemEls = idoc.findall('.//item')
		for itemEl in itemEls:
			mediaId = itemEl.findall('./guid')[0].text
			shortMediaId = mediaId.split(':')[-1]
			showId = mediaId.split(':')[-2].replace('.com', '')
			officialTitle = itemEl.findall('./title')[0].text
			officialDate = itemEl.findall('./pubDate')[0].text

			configUrl = ('http://www.comedycentral.com/global/feeds/entertainment/media/mediaGenEntertainment.jhtml?' +
						urllib.urlencode({'uri': mediaId}))
			configReq = urllib2.Request(configUrl)
			self.report_config_download(epTitle)
			try:
				configXml = urllib2.urlopen(configReq).read()
			except (urllib2.URLError, httplib.HTTPException, socket.error), err:
				self._downloader.trouble(u'ERROR: unable to download webpage: %s' % unicode(err))
				return

			cdoc = xml.etree.ElementTree.fromstring(configXml)
			turls = []
			for rendition in cdoc.findall('.//rendition'):
				finfo = (rendition.attrib['bitrate'], rendition.findall('./src')[0].text)
				turls.append(finfo)

			if len(turls) == 0:
				self._downloader.trouble(u'\nERROR: unable to download ' + mediaId + ': No videos found')
				continue

			# For now, just pick the highest bitrate
			format,video_url = turls[-1]

			effTitle = showId + u'-' + epTitle
			info = {
				'id': shortMediaId,
				'url': video_url,
				'uploader': showId,
				'upload_date': officialDate,
				'title': effTitle,
				'ext': 'mp4',
				'format': format,
				'thumbnail': None,
				'description': officialTitle,
				'player_url': playerUrl
			}

			results.append(info)
			
		return results


class EscapistIE(InfoExtractor):
	"""Information extractor for The Escapist """

	_VALID_URL = r'^(https?://)?(www\.)?escapistmagazine\.com/videos/view/(?P<showname>[^/]+)/(?P<episode>[^/?]+)[/?]?.*$'
	IE_NAME = u'escapist'

	def report_extraction(self, showName):
		self._downloader.to_screen(u'[escapist] %s: Extracting information' % showName)

	def report_config_download(self, showName):
		self._downloader.to_screen(u'[escapist] %s: Downloading configuration' % showName)

	def _real_extract(self, url):
		mobj = re.match(self._VALID_URL, url)
		if mobj is None:
			self._downloader.trouble(u'ERROR: invalid URL: %s' % url)
			return
		showName = mobj.group('showname')
		videoId = mobj.group('episode')

		self.report_extraction(showName)
		try:
			webPage = urllib2.urlopen(url)
			webPageBytes = webPage.read()
			m = re.match(r'text/html; charset="?([^"]+)"?', webPage.headers['Content-Type'])
			webPage = webPageBytes.decode(m.group(1) if m else 'utf-8')
		except (urllib2.URLError, httplib.HTTPException, socket.error), err:
			self._downloader.trouble(u'ERROR: unable to download webpage: ' + unicode(err))
			return

		descMatch = re.search('<meta name="description" content="([^"]*)"', webPage)
		description = unescapeHTML(descMatch.group(1))
		imgMatch = re.search('<meta property="og:image" content="([^"]*)"', webPage)
		imgUrl = unescapeHTML(imgMatch.group(1))
		playerUrlMatch = re.search('<meta property="og:video" content="([^"]*)"', webPage)
		playerUrl = unescapeHTML(playerUrlMatch.group(1))
		configUrlMatch = re.search('config=(.*)$', playerUrl)
		configUrl = urllib2.unquote(configUrlMatch.group(1))

		self.report_config_download(showName)
		try:
			configJSON = urllib2.urlopen(configUrl).read()
		except (urllib2.URLError, httplib.HTTPException, socket.error), err:
			self._downloader.trouble(u'ERROR: unable to download configuration: ' + unicode(err))
			return

		# Technically, it's JavaScript, not JSON
		configJSON = configJSON.replace("'", '"')

		try:
			config = json.loads(configJSON)
		except (ValueError,), err:
			self._downloader.trouble(u'ERROR: Invalid JSON in configuration file: ' + unicode(err))
			return

		playlist = config['playlist']
		videoUrl = playlist[1]['url']

		info = {
			'id': videoId,
			'url': videoUrl,
			'uploader': showName,
			'upload_date': None,
			'title': showName,
			'ext': 'flv',
			'format': 'flv',
			'thumbnail': imgUrl,
			'description': description,
			'player_url': playerUrl,
		}

		return [info]


class CollegeHumorIE(InfoExtractor):
	"""Information extractor for collegehumor.com"""

	_VALID_URL = r'^(?:https?://)?(?:www\.)?collegehumor\.com/video/(?P<videoid>[0-9]+)/(?P<shorttitle>.*)$'
	IE_NAME = u'collegehumor'

	def report_webpage(self, video_id):
		"""Report information extraction."""
		self._downloader.to_screen(u'[%s] %s: Downloading webpage' % (self.IE_NAME, video_id))

	def report_extraction(self, video_id):
		"""Report information extraction."""
		self._downloader.to_screen(u'[%s] %s: Extracting information' % (self.IE_NAME, video_id))

	def _real_extract(self, url):
		mobj = re.match(self._VALID_URL, url)
		if mobj is None:
			self._downloader.trouble(u'ERROR: invalid URL: %s' % url)
			return
		video_id = mobj.group('videoid')

		self.report_webpage(video_id)
		request = urllib2.Request(url)
		try:
			webpage = urllib2.urlopen(request).read()
		except (urllib2.URLError, httplib.HTTPException, socket.error), err:
			self._downloader.trouble(u'ERROR: unable to download video webpage: %s' % str(err))
			return

		m = re.search(r'id="video:(?P<internalvideoid>[0-9]+)"', webpage)
		if m is None:
			self._downloader.trouble(u'ERROR: Cannot extract internal video ID')
			return
		internal_video_id = m.group('internalvideoid')

		info = {
			'id': video_id,
			'internal_id': internal_video_id,
		}

		self.report_extraction(video_id)
		xmlUrl = 'http://www.collegehumor.com/moogaloop/video:' + internal_video_id
		try:
			metaXml = urllib2.urlopen(xmlUrl).read()
		except (urllib2.URLError, httplib.HTTPException, socket.error), err:
			self._downloader.trouble(u'ERROR: unable to download video info XML: %s' % str(err))
			return

		mdoc = xml.etree.ElementTree.fromstring(metaXml)
		try:
			videoNode = mdoc.findall('./video')[0]
			info['description'] = videoNode.findall('./description')[0].text
			info['title'] = videoNode.findall('./caption')[0].text
			info['url'] = videoNode.findall('./file')[0].text
			info['thumbnail'] = videoNode.findall('./thumbnail')[0].text
			info['ext'] = info['url'].rpartition('.')[2]
			info['format'] = info['ext']
		except IndexError:
			self._downloader.trouble(u'\nERROR: Invalid metadata XML file')
			return

		return [info]


class XVideosIE(InfoExtractor):
	"""Information extractor for xvideos.com"""

	_VALID_URL = r'^(?:https?://)?(?:www\.)?xvideos\.com/video([0-9]+)(?:.*)'
	IE_NAME = u'xvideos'

	def report_webpage(self, video_id):
		"""Report information extraction."""
		self._downloader.to_screen(u'[%s] %s: Downloading webpage' % (self.IE_NAME, video_id))

	def report_extraction(self, video_id):
		"""Report information extraction."""
		self._downloader.to_screen(u'[%s] %s: Extracting information' % (self.IE_NAME, video_id))

	def _real_extract(self, url):
		mobj = re.match(self._VALID_URL, url)
		if mobj is None:
			self._downloader.trouble(u'ERROR: invalid URL: %s' % url)
			return
		video_id = mobj.group(1).decode('utf-8')

		self.report_webpage(video_id)

		request = urllib2.Request(r'http://www.xvideos.com/video' + video_id)
		try:
			webpage = urllib2.urlopen(request).read()
		except (urllib2.URLError, httplib.HTTPException, socket.error), err:
			self._downloader.trouble(u'ERROR: unable to download video webpage: %s' % str(err))
			return

		self.report_extraction(video_id)


		# Extract video URL
		mobj = re.search(r'flv_url=(.+?)&', webpage)
		if mobj is None:
			self._downloader.trouble(u'ERROR: unable to extract video url')
			return
		video_url = urllib2.unquote(mobj.group(1).decode('utf-8'))


		# Extract title
		mobj = re.search(r'<title>(.*?)\s+-\s+XVID', webpage)
		if mobj is None:
			self._downloader.trouble(u'ERROR: unable to extract video title')
			return
		video_title = mobj.group(1).decode('utf-8')


		# Extract video thumbnail
		mobj = re.search(r'http://(?:img.*?\.)xvideos.com/videos/thumbs/[a-fA-F0-9]+/[a-fA-F0-9]+/[a-fA-F0-9]+/[a-fA-F0-9]+/([a-fA-F0-9.]+jpg)', webpage)
		if mobj is None:
			self._downloader.trouble(u'ERROR: unable to extract video thumbnail')
			return
		video_thumbnail = mobj.group(0).decode('utf-8')

		info = {
			'id': video_id,
			'url': video_url,
			'uploader': None,
			'upload_date': None,
			'title': video_title,
			'ext': 'flv',
			'format': 'flv',
			'thumbnail': video_thumbnail,
			'description': None,
			'player_url': None,
		}

		return [info]


class SoundcloudIE(InfoExtractor):
	"""Information extractor for soundcloud.com
	   To access the media, the uid of the song and a stream token
	   must be extracted from the page source and the script must make
	   a request to media.soundcloud.com/crossdomain.xml. Then
	   the media can be grabbed by requesting from an url composed
	   of the stream token and uid
	 """

	_VALID_URL = r'^(?:https?://)?(?:www\.)?soundcloud\.com/([\w\d-]+)/([\w\d-]+)'
	IE_NAME = u'soundcloud'

	def __init__(self, downloader=None):
		InfoExtractor.__init__(self, downloader)

	def report_webpage(self, video_id):
		"""Report information extraction."""
		self._downloader.to_screen(u'[%s] %s: Downloading webpage' % (self.IE_NAME, video_id))

	def report_extraction(self, video_id):
		"""Report information extraction."""
		self._downloader.to_screen(u'[%s] %s: Extracting information' % (self.IE_NAME, video_id))

	def _real_extract(self, url):
		mobj = re.match(self._VALID_URL, url)
		if mobj is None:
			self._downloader.trouble(u'ERROR: invalid URL: %s' % url)
			return

		# extract uploader (which is in the url)
		uploader = mobj.group(1).decode('utf-8')
		# extract simple title (uploader + slug of song title)
		slug_title =  mobj.group(2).decode('utf-8')
		simple_title = uploader + u'-' + slug_title

		self.report_webpage('%s/%s' % (uploader, slug_title))

		request = urllib2.Request('http://soundcloud.com/%s/%s' % (uploader, slug_title))
		try:
			webpage = urllib2.urlopen(request).read()
		except (urllib2.URLError, httplib.HTTPException, socket.error), err:
			self._downloader.trouble(u'ERROR: unable to download video webpage: %s' % str(err))
			return

		self.report_extraction('%s/%s' % (uploader, slug_title))

		# extract uid and stream token that soundcloud hands out for access
		mobj = re.search('"uid":"([\w\d]+?)".*?stream_token=([\w\d]+)', webpage)
		if mobj:
			video_id = mobj.group(1)
			stream_token = mobj.group(2)

		# extract unsimplified title
		mobj = re.search('"title":"(.*?)",', webpage)
		if mobj:
			title = mobj.group(1).decode('utf-8')
		else:
			title = simple_title

		# construct media url (with uid/token)
		mediaURL = "http://media.soundcloud.com/stream/%s?stream_token=%s"
		mediaURL = mediaURL % (video_id, stream_token)

		# description
		description = u'No description available'
		mobj = re.search('track-description-value"><p>(.*?)</p>', webpage)
		if mobj:
			description = mobj.group(1)
		
		# upload date
		upload_date = None
		mobj = re.search("pretty-date'>on ([\w]+ [\d]+, [\d]+ \d+:\d+)</abbr></h2>", webpage)
		if mobj:
			try:
				upload_date = datetime.datetime.strptime(mobj.group(1), '%B %d, %Y %H:%M').strftime('%Y%m%d')
			except Exception, e:
				self._downloader.to_stderr(str(e))

		# for soundcloud, a request to a cross domain is required for cookies
		request = urllib2.Request('http://media.soundcloud.com/crossdomain.xml', std_headers)

		return [{
			'id':		video_id.decode('utf-8'),
			'url':		mediaURL,
			'uploader':	uploader.decode('utf-8'),
			'upload_date':  upload_date,
			'title':	title,
			'ext':		u'mp3',
			'format':	u'NA',
			'player_url':	None,
			'description': description.decode('utf-8')
		}]


class InfoQIE(InfoExtractor):
	"""Information extractor for infoq.com"""

	_VALID_URL = r'^(?:https?://)?(?:www\.)?infoq\.com/[^/]+/[^/]+$'
	IE_NAME = u'infoq'

	def report_webpage(self, video_id):
		"""Report information extraction."""
		self._downloader.to_screen(u'[%s] %s: Downloading webpage' % (self.IE_NAME, video_id))

	def report_extraction(self, video_id):
		"""Report information extraction."""
		self._downloader.to_screen(u'[%s] %s: Extracting information' % (self.IE_NAME, video_id))

	def _real_extract(self, url):
		mobj = re.match(self._VALID_URL, url)
		if mobj is None:
			self._downloader.trouble(u'ERROR: invalid URL: %s' % url)
			return

		self.report_webpage(url)

		request = urllib2.Request(url)
		try:
			webpage = urllib2.urlopen(request).read()
		except (urllib2.URLError, httplib.HTTPException, socket.error), err:
			self._downloader.trouble(u'ERROR: unable to download video webpage: %s' % str(err))
			return

		self.report_extraction(url)


		# Extract video URL
		mobj = re.search(r"jsclassref='([^']*)'", webpage)
		if mobj is None:
			self._downloader.trouble(u'ERROR: unable to extract video url')
			return
		video_url = 'rtmpe://video.infoq.com/cfx/st/' + urllib2.unquote(mobj.group(1).decode('base64'))


		# Extract title
		mobj = re.search(r'contentTitle = "(.*?)";', webpage)
		if mobj is None:
			self._downloader.trouble(u'ERROR: unable to extract video title')
			return
		video_title = mobj.group(1).decode('utf-8')

		# Extract description
		video_description = u'No description available.'
		mobj = re.search(r'<meta name="description" content="(.*)"(?:\s*/)?>', webpage)
		if mobj is not None:
			video_description = mobj.group(1).decode('utf-8')

		video_filename = video_url.split('/')[-1]
		video_id, extension = video_filename.split('.')

		info = {
			'id': video_id,
			'url': video_url,
			'uploader': None,
			'upload_date': None,
			'title': video_title,
			'ext': extension,
			'format': extension, # Extension is always(?) mp4, but seems to be flv
			'thumbnail': None,
			'description': video_description,
			'player_url': None,
		}

		return [info]

class MixcloudIE(InfoExtractor):
	"""Information extractor for www.mixcloud.com"""
	_VALID_URL = r'^(?:https?://)?(?:www\.)?mixcloud\.com/([\w\d-]+)/([\w\d-]+)'
	IE_NAME = u'mixcloud'

	def __init__(self, downloader=None):
		InfoExtractor.__init__(self, downloader)

	def report_download_json(self, file_id):
		"""Report JSON download."""
		self._downloader.to_screen(u'[%s] Downloading json' % self.IE_NAME)

	def report_extraction(self, file_id):
		"""Report information extraction."""
		self._downloader.to_screen(u'[%s] %s: Extracting information' % (self.IE_NAME, file_id))

	def get_urls(self, jsonData, fmt, bitrate='best'):
		"""Get urls from 'audio_formats' section in json"""
		file_url = None
		try:
			bitrate_list = jsonData[fmt]
			if bitrate is None or bitrate == 'best' or bitrate not in bitrate_list:
				bitrate = max(bitrate_list) # select highest

			url_list = jsonData[fmt][bitrate]
		except TypeError: # we have no bitrate info.
			url_list = jsonData[fmt]
		return url_list

	def check_urls(self, url_list):
		"""Returns 1st active url from list"""
		for url in url_list:
			try:
				urllib2.urlopen(url)
				return url
			except (urllib2.URLError, httplib.HTTPException, socket.error), err:
				url = None

		return None

	def _print_formats(self, formats):
		print 'Available formats:'
		for fmt in formats.keys():
			for b in formats[fmt]:
				try:
					ext = formats[fmt][b][0]
					print '%s\t%s\t[%s]' % (fmt, b, ext.split('.')[-1])
				except TypeError: # we have no bitrate info
					ext = formats[fmt][0]
					print '%s\t%s\t[%s]' % (fmt, '??', ext.split('.')[-1])
					break

	def _real_extract(self, url):
		mobj = re.match(self._VALID_URL, url)
		if mobj is None:
			self._downloader.trouble(u'ERROR: invalid URL: %s' % url)
			return
		# extract uploader & filename from url
		uploader = mobj.group(1).decode('utf-8')
		file_id = uploader + "-" + mobj.group(2).decode('utf-8')

		# construct API request
		file_url = 'http://www.mixcloud.com/api/1/cloudcast/' + '/'.join(url.split('/')[-3:-1]) + '.json'
		# retrieve .json file with links to files
		request = urllib2.Request(file_url)
		try:
			self.report_download_json(file_url)
			jsonData = urllib2.urlopen(request).read()
		except (urllib2.URLError, httplib.HTTPException, socket.error), err:
			self._downloader.trouble(u'ERROR: Unable to retrieve file: %s' % str(err))
			return

		# parse JSON
		json_data = json.loads(jsonData)
		player_url = json_data['player_swf_url']
		formats = dict(json_data['audio_formats'])

		req_format = self._downloader.params.get('format', None)
		bitrate = None

		if self._downloader.params.get('listformats', None):
			self._print_formats(formats)
			return

		if req_format is None or req_format == 'best':
			for format_param in formats.keys():
				url_list = self.get_urls(formats, format_param)
				# check urls
				file_url = self.check_urls(url_list)
				if file_url is not None:
					break # got it!
		else:
			if req_format not in formats.keys():
				self._downloader.trouble(u'ERROR: format is not available')
				return

			url_list = self.get_urls(formats, req_format)
			file_url = self.check_urls(url_list)
			format_param = req_format

		return [{
			'id': file_id.decode('utf-8'),
			'url': file_url.decode('utf-8'),
			'uploader':	uploader.decode('utf-8'),
			'upload_date': u'NA',
			'title': json_data['name'],
			'ext': file_url.split('.')[-1].decode('utf-8'),
			'format': (format_param is None and u'NA' or format_param.decode('utf-8')),
			'thumbnail': json_data['thumbnail_url'],
			'description': json_data['description'],
			'player_url': player_url.decode('utf-8'),
		}]

class StanfordOpenClassroomIE(InfoExtractor):
	"""Information extractor for Stanford's Open ClassRoom"""

	_VALID_URL = r'^(?:https?://)?openclassroom.stanford.edu(?P<path>/?|(/MainFolder/(?:HomePage|CoursePage|VideoPage)\.php([?]course=(?P<course>[^&]+)(&video=(?P<video>[^&]+))?(&.*)?)?))$'
	IE_NAME = u'stanfordoc'

	def report_download_webpage(self, objid):
		"""Report information extraction."""
		self._downloader.to_screen(u'[%s] %s: Downloading webpage' % (self.IE_NAME, objid))

	def report_extraction(self, video_id):
		"""Report information extraction."""
		self._downloader.to_screen(u'[%s] %s: Extracting information' % (self.IE_NAME, video_id))

	def _real_extract(self, url):
		mobj = re.match(self._VALID_URL, url)
		if mobj is None:
			self._downloader.trouble(u'ERROR: invalid URL: %s' % url)
			return

		if mobj.group('course') and mobj.group('video'): # A specific video
			course = mobj.group('course')
			video = mobj.group('video')
			info = {
				'id': course + '_' + video,
			}

			self.report_extraction(info['id'])
			baseUrl = 'http://openclassroom.stanford.edu/MainFolder/courses/' + course + '/videos/'
			xmlUrl = baseUrl + video + '.xml'
			try:
				metaXml = urllib2.urlopen(xmlUrl).read()
			except (urllib2.URLError, httplib.HTTPException, socket.error), err:
				self._downloader.trouble(u'ERROR: unable to download video info XML: %s' % unicode(err))
				return
			mdoc = xml.etree.ElementTree.fromstring(metaXml)
			try:
				info['title'] = mdoc.findall('./title')[0].text
				info['url'] = baseUrl + mdoc.findall('./videoFile')[0].text
			except IndexError:
				self._downloader.trouble(u'\nERROR: Invalid metadata XML file')
				return
			info['ext'] = info['url'].rpartition('.')[2]
			info['format'] = info['ext']
			return [info]
		elif mobj.group('course'): # A course page
			course = mobj.group('course')
			info = {
				'id': course,
				'type': 'playlist',
			}

			self.report_download_webpage(info['id'])
			try:
				coursepage = urllib2.urlopen(url).read()
			except (urllib2.URLError, httplib.HTTPException, socket.error), err:
				self._downloader.trouble(u'ERROR: unable to download course info page: ' + unicode(err))
				return

			m = re.search('<h1>([^<]+)</h1>', coursepage)
			if m:
				info['title'] = unescapeHTML(m.group(1))
			else:
				info['title'] = info['id']

			m = re.search('<description>([^<]+)</description>', coursepage)
			if m:
				info['description'] = unescapeHTML(m.group(1))

			links = orderedSet(re.findall('<a href="(VideoPage.php\?[^"]+)">', coursepage))
			info['list'] = [
				{
					'type': 'reference',
					'url': 'http://openclassroom.stanford.edu/MainFolder/' + unescapeHTML(vpage),
				}
					for vpage in links]
			results = []
			for entry in info['list']:
				assert entry['type'] == 'reference'
				results += self.extract(entry['url'])
			return results
			
		else: # Root page
			info = {
				'id': 'Stanford OpenClassroom',
				'type': 'playlist',
			}

			self.report_download_webpage(info['id'])
			rootURL = 'http://openclassroom.stanford.edu/MainFolder/HomePage.php'
			try:
				rootpage = urllib2.urlopen(rootURL).read()
			except (urllib2.URLError, httplib.HTTPException, socket.error), err:
				self._downloader.trouble(u'ERROR: unable to download course info page: ' + unicode(err))
				return

			info['title'] = info['id']

			links = orderedSet(re.findall('<a href="(CoursePage.php\?[^"]+)">', rootpage))
			info['list'] = [
				{
					'type': 'reference',
					'url': 'http://openclassroom.stanford.edu/MainFolder/' + unescapeHTML(cpage),
				}
					for cpage in links]

			results = []
			for entry in info['list']:
				assert entry['type'] == 'reference'
				results += self.extract(entry['url'])
			return results

class MTVIE(InfoExtractor):
	"""Information extractor for MTV.com"""

	_VALID_URL = r'^(?P<proto>https?://)?(?:www\.)?mtv\.com/videos/[^/]+/(?P<videoid>[0-9]+)/[^/]+$'
	IE_NAME = u'mtv'

	def report_webpage(self, video_id):
		"""Report information extraction."""
		self._downloader.to_screen(u'[%s] %s: Downloading webpage' % (self.IE_NAME, video_id))

	def report_extraction(self, video_id):
		"""Report information extraction."""
		self._downloader.to_screen(u'[%s] %s: Extracting information' % (self.IE_NAME, video_id))

	def _real_extract(self, url):
		mobj = re.match(self._VALID_URL, url)
		if mobj is None:
			self._downloader.trouble(u'ERROR: invalid URL: %s' % url)
			return
		if not mobj.group('proto'):
			url = 'http://' + url
		video_id = mobj.group('videoid')
		self.report_webpage(video_id)

		request = urllib2.Request(url)
		try:
			webpage = urllib2.urlopen(request).read()
		except (urllib2.URLError, httplib.HTTPException, socket.error), err:
			self._downloader.trouble(u'ERROR: unable to download video webpage: %s' % str(err))
			return

		mobj = re.search(r'<meta name="mtv_vt" content="([^"]+)"/>', webpage)
		if mobj is None:
			self._downloader.trouble(u'ERROR: unable to extract song name')
			return
		song_name = unescapeHTML(mobj.group(1).decode('iso-8859-1'))
		mobj = re.search(r'<meta name="mtv_an" content="([^"]+)"/>', webpage)
		if mobj is None:
			self._downloader.trouble(u'ERROR: unable to extract performer')
			return
		performer = unescapeHTML(mobj.group(1).decode('iso-8859-1'))
		video_title = performer + ' - ' + song_name 

		mobj = re.search(r'<meta name="mtvn_uri" content="([^"]+)"/>', webpage)
		if mobj is None:
			self._downloader.trouble(u'ERROR: unable to mtvn_uri')
			return
		mtvn_uri = mobj.group(1)

		mobj = re.search(r'MTVN.Player.defaultPlaylistId = ([0-9]+);', webpage)
		if mobj is None:
			self._downloader.trouble(u'ERROR: unable to extract content id')
			return
		content_id = mobj.group(1)

		videogen_url = 'http://www.mtv.com/player/includes/mediaGen.jhtml?uri=' + mtvn_uri + '&id=' + content_id + '&vid=' + video_id + '&ref=www.mtvn.com&viewUri=' + mtvn_uri
		self.report_extraction(video_id)
		request = urllib2.Request(videogen_url)
		try:
			metadataXml = urllib2.urlopen(request).read()
		except (urllib2.URLError, httplib.HTTPException, socket.error), err:
			self._downloader.trouble(u'ERROR: unable to download video metadata: %s' % str(err))
			return

		mdoc = xml.etree.ElementTree.fromstring(metadataXml)
		renditions = mdoc.findall('.//rendition')

		# For now, always pick the highest quality.
		rendition = renditions[-1]

		try:
			_,_,ext = rendition.attrib['type'].partition('/')
			format = ext + '-' + rendition.attrib['width'] + 'x' + rendition.attrib['height'] + '_' + rendition.attrib['bitrate']
			video_url = rendition.find('./src').text
		except KeyError:
			self._downloader.trouble('Invalid rendition field.')
			return

		info = {
			'id': video_id,
			'url': video_url,
			'uploader': performer,
			'title': video_title,
			'ext': ext,
			'format': format,
		}

		return [info]

<<<<<<< HEAD


class YoukuIE(InfoExtractor):

	_VALID_URL =  r'(?:http://)?v\.youku\.com/v_show/id_(?P<ID>[A-Za-z0-9]+)\.html'
	IE_NAME = u'Youku'

	def __init__(self, downloader=None):
		InfoExtractor.__init__(self, downloader)

	def report_download_webpage(self, file_id):
		"""Report webpage download."""
		self._downloader.to_screen(u'[Youku] %s: Downloading webpage' % file_id)

	def report_extraction(self, file_id):
		"""Report information extraction."""
		self._downloader.to_screen(u'[Youku] %s: Extracting information' % file_id)

	def _gen_sid(self):
		nowTime = int(time.time() * 1000)
		random1 = random.randint(1000,1998)
		random2 = random.randint(1000,9999)

		return "%d%d%d" %(nowTime,random1,random2)

	def _get_file_ID_mix_string(self, seed):
		mixed = []
		source = list("abcdefghijklmnopqrstuvwxyzABCDEFGHIJKLMNOPQRSTUVWXYZ/\:._-1234567890")
		seed = float(seed)
		for i in range(len(source)):
			seed  =  (seed * 211 + 30031 ) % 65536
			index  =  math.floor(seed / 65536 * len(source) )
			mixed.append(source[int(index)])
			source.remove(source[int(index)])
		#return ''.join(mixed)
		return mixed

	def _get_file_id(self, fileId, seed):
		mixed = self._get_file_ID_mix_string(seed)
		ids = fileId.split('*')
		realId = []
		for ch in ids:
			if ch:
				realId.append(mixed[int(ch)])
		return ''.join(realId)
=======
class XNXXIE(InfoExtractor):
	"""Information extractor for xnxx.com"""

	_VALID_URL = r'^http://video\.xnxx\.com/video([0-9]+)/(.*)'
	IE_NAME = u'xnxx'
	VIDEO_URL_RE = r'flv_url=(.*?)&amp;'
	VIDEO_TITLE_RE = r'<title>(.*?)\s+-\s+XNXX.COM'
	VIDEO_THUMB_RE = r'url_bigthumb=(.*?)&amp;'

	def report_webpage(self, video_id):
		"""Report information extraction"""
		self._downloader.to_screen(u'[%s] %s: Downloading webpage' % (self.IE_NAME, video_id))

	def report_extraction(self, video_id):
		"""Report information extraction"""
		self._downloader.to_screen(u'[%s] %s: Extracting information' % (self.IE_NAME, video_id))

	def extract_video_url(self, webpage):
		"Extract the url for the video from the webpage"
		
		result = re.search(self.VIDEO_URL_RE, webpage)
		if result is None:
			self._downloader.trouble(u'ERROR: unable to extract video url')
		return urllib.unquote(result.group(1).decode('utf-8'))

	def extract_video_title(self, webpage):
		"Extract the title for the video from the webpage"

		result = re.search(self.VIDEO_TITLE_RE, webpage)
		if result is None:
			self._downloader.trouble(u'ERROR: unable to extract video title')
		return result.group(1).decode('utf-8')

	def extract_video_thumbnail(self, webpage):
		"Extract the thumbnail for the video from the webpage"

		result = re.search(self.VIDEO_THUMB_RE, webpage)
		if result is None:
			self._downloader.trouble(u'ERROR: unable to extract video thumbnail')
		return result.group(1).decode('utf-8')
>>>>>>> 154b55da

	def _real_extract(self, url):
		mobj = re.match(self._VALID_URL, url)
		if mobj is None:
			self._downloader.trouble(u'ERROR: invalid URL: %s' % url)
			return
<<<<<<< HEAD
		video_id = mobj.group('ID')

		info_url = 'http://v.youku.com/player/getPlayList/VideoIDS/' + video_id

		request = urllib2.Request(info_url, None, std_headers)
		try:
			self.report_download_webpage(video_id)
			jsondata = urllib2.urlopen(request).read()
		except (urllib2.URLError, httplib.HTTPException, socket.error) as err:
			self._downloader.trouble(u'ERROR: Unable to retrieve video webpage: %s' % str(err))
			return

		self.report_extraction(video_id)
		try:
			config = json.loads(jsondata)

			video_title =  config['data'][0]['title']
			seed = config['data'][0]['seed']

			format = self._downloader.params.get('format', None)
			supported_format = config['data'][0]['streamfileids'].keys()

			if format is None or format == 'best':
				if 'hd2' in supported_format:
					format = 'hd2'
				else:
					format = 'flv'
				ext = u'flv'
			elif format == 'worst':
				format = 'mp4'
				ext = u'mp4'
			else:
				format = 'flv'
				ext = u'flv'


			fileid = config['data'][0]['streamfileids'][format]
			seg_number = len(config['data'][0]['segs'][format])

			keys=[]
			for i in xrange(seg_number):
				keys.append(config['data'][0]['segs'][format][i]['k'])

			#TODO check error
			#youku only could be viewed from mainland china
		except:
			self._downloader.trouble(u'ERROR: unable to extract info section')
			return

		files_info=[]
		sid = self._gen_sid()
		fileid = self._get_file_id(fileid, seed)

		#column 8,9 of fileid represent the segment number
		#fileid[7:9] should be changed
		for index, key in enumerate(keys):

			temp_fileid = '%s%02X%s' % (fileid[0:8], index, fileid[10:])
			download_url = 'http://f.youku.com/player/getFlvPath/sid/%s_%02X/st/flv/fileid/%s?k=%s' % (sid, index, temp_fileid, key)

			info = {
				'id': '%s_part%02d' % (video_id, index),
				'url': download_url,
				'uploader': None,
				'title': video_title,
				'ext': ext,
				'format': u'NA'
			}
			files_info.append(info)

		return files_info
=======
		video_id = mobj.group(1).decode('utf-8')

		self.report_webpage(video_id)

		# Get webpage content
		try:
			webpage = urllib2.urlopen(url).read()
		except (urllib2.URLError, httplib.HTTPException, socket.error), err:
			self._downloader.trouble(u'ERROR: unable to download video webpage: %s' % err)
			return

		info = {'id': video_id,
				'url': self.extract_video_url(webpage),
				'uploader': None,
				'upload_date': None,
				'title': self.extract_video_title(webpage),
				'ext': 'flv',
				'format': 'flv',
				'thumbnail': self.extract_video_thumbnail(webpage),
				'description': None,
				'player_url': None}

		return [info]
>>>>>>> 154b55da
<|MERGE_RESOLUTION|>--- conflicted
+++ resolved
@@ -2958,8 +2958,6 @@
 
 		return [info]
 
-<<<<<<< HEAD
-
 
 class YoukuIE(InfoExtractor):
 
@@ -3004,55 +3002,12 @@
 			if ch:
 				realId.append(mixed[int(ch)])
 		return ''.join(realId)
-=======
-class XNXXIE(InfoExtractor):
-	"""Information extractor for xnxx.com"""
-
-	_VALID_URL = r'^http://video\.xnxx\.com/video([0-9]+)/(.*)'
-	IE_NAME = u'xnxx'
-	VIDEO_URL_RE = r'flv_url=(.*?)&amp;'
-	VIDEO_TITLE_RE = r'<title>(.*?)\s+-\s+XNXX.COM'
-	VIDEO_THUMB_RE = r'url_bigthumb=(.*?)&amp;'
-
-	def report_webpage(self, video_id):
-		"""Report information extraction"""
-		self._downloader.to_screen(u'[%s] %s: Downloading webpage' % (self.IE_NAME, video_id))
-
-	def report_extraction(self, video_id):
-		"""Report information extraction"""
-		self._downloader.to_screen(u'[%s] %s: Extracting information' % (self.IE_NAME, video_id))
-
-	def extract_video_url(self, webpage):
-		"Extract the url for the video from the webpage"
-		
-		result = re.search(self.VIDEO_URL_RE, webpage)
-		if result is None:
-			self._downloader.trouble(u'ERROR: unable to extract video url')
-		return urllib.unquote(result.group(1).decode('utf-8'))
-
-	def extract_video_title(self, webpage):
-		"Extract the title for the video from the webpage"
-
-		result = re.search(self.VIDEO_TITLE_RE, webpage)
-		if result is None:
-			self._downloader.trouble(u'ERROR: unable to extract video title')
-		return result.group(1).decode('utf-8')
-
-	def extract_video_thumbnail(self, webpage):
-		"Extract the thumbnail for the video from the webpage"
-
-		result = re.search(self.VIDEO_THUMB_RE, webpage)
-		if result is None:
-			self._downloader.trouble(u'ERROR: unable to extract video thumbnail')
-		return result.group(1).decode('utf-8')
->>>>>>> 154b55da
 
 	def _real_extract(self, url):
 		mobj = re.match(self._VALID_URL, url)
 		if mobj is None:
 			self._downloader.trouble(u'ERROR: invalid URL: %s' % url)
 			return
-<<<<<<< HEAD
 		video_id = mobj.group('ID')
 
 		info_url = 'http://v.youku.com/player/getPlayList/VideoIDS/' + video_id
@@ -3124,7 +3079,54 @@
 			files_info.append(info)
 
 		return files_info
-=======
+
+
+class XNXXIE(InfoExtractor):
+	"""Information extractor for xnxx.com"""
+
+	_VALID_URL = r'^http://video\.xnxx\.com/video([0-9]+)/(.*)'
+	IE_NAME = u'xnxx'
+	VIDEO_URL_RE = r'flv_url=(.*?)&amp;'
+	VIDEO_TITLE_RE = r'<title>(.*?)\s+-\s+XNXX.COM'
+	VIDEO_THUMB_RE = r'url_bigthumb=(.*?)&amp;'
+
+	def report_webpage(self, video_id):
+		"""Report information extraction"""
+		self._downloader.to_screen(u'[%s] %s: Downloading webpage' % (self.IE_NAME, video_id))
+
+	def report_extraction(self, video_id):
+		"""Report information extraction"""
+		self._downloader.to_screen(u'[%s] %s: Extracting information' % (self.IE_NAME, video_id))
+
+	def extract_video_url(self, webpage):
+		"Extract the url for the video from the webpage"
+		
+		result = re.search(self.VIDEO_URL_RE, webpage)
+		if result is None:
+			self._downloader.trouble(u'ERROR: unable to extract video url')
+		return urllib.unquote(result.group(1).decode('utf-8'))
+
+	def extract_video_title(self, webpage):
+		"Extract the title for the video from the webpage"
+
+		result = re.search(self.VIDEO_TITLE_RE, webpage)
+		if result is None:
+			self._downloader.trouble(u'ERROR: unable to extract video title')
+		return result.group(1).decode('utf-8')
+
+	def extract_video_thumbnail(self, webpage):
+		"Extract the thumbnail for the video from the webpage"
+
+		result = re.search(self.VIDEO_THUMB_RE, webpage)
+		if result is None:
+			self._downloader.trouble(u'ERROR: unable to extract video thumbnail')
+		return result.group(1).decode('utf-8')
+
+	def _real_extract(self, url):
+		mobj = re.match(self._VALID_URL, url)
+		if mobj is None:
+			self._downloader.trouble(u'ERROR: invalid URL: %s' % url)
+			return
 		video_id = mobj.group(1).decode('utf-8')
 
 		self.report_webpage(video_id)
@@ -3147,5 +3149,4 @@
 				'description': None,
 				'player_url': None}
 
-		return [info]
->>>>>>> 154b55da
+		return [info]