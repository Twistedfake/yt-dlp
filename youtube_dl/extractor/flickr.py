from __future__ import unicode_literals

from .common import InfoExtractor
<<<<<<< HEAD
from ..utils import (
    ExtractorError,
    find_xpath_attr,
    sanitized_Request,
=======
from ..compat import compat_urllib_parse
from ..utils import (
    ExtractorError,
    int_or_none,
    qualities,
>>>>>>> 5b95419c
)


class FlickrIE(InfoExtractor):
    _VALID_URL = r'https?://(?:www\.|secure\.)?flickr\.com/photos/[\w\-_@]+/(?P<id>\d+)'
    _TEST = {
        'url': 'http://www.flickr.com/photos/forestwander-nature-pictures/5645318632/in/photostream/',
        'md5': '164fe3fa6c22e18d448d4d5af2330f31',
        'info_dict': {
            'id': '5645318632',
            'ext': 'mpg',
            'description': 'Waterfalls in the Springtime at Dark Hollow Waterfalls. These are located just off of Skyline Drive in Virginia. They are only about 6/10 of a mile hike but it is a pretty steep hill and a good climb back up.',
            'title': 'Dark Hollow Waterfalls',
            'duration': 19,
            'timestamp': 1303528740,
            'upload_date': '20110423',
            'uploader_id': '10922353@N03',
            'uploader': 'Forest Wander',
            'comment_count': int,
            'view_count': int,
            'tags': list,
        }
    }

    _API_BASE_URL = 'https://api.flickr.com/services/rest?'

<<<<<<< HEAD
        video_id = mobj.group('id')
        video_uploader_id = mobj.group('uploader_id')
        webpage_url = 'http://www.flickr.com/photos/' + video_uploader_id + '/' + video_id
        req = sanitized_Request(webpage_url)
        req.add_header(
            'User-Agent',
            # it needs a more recent version
            'Mozilla/5.0 (X11; Linux x86_64; rv:38.0) Gecko/20150101 Firefox/38.0 (Chrome)')
        webpage = self._download_webpage(req, video_id)
=======
    def _call_api(self, method, video_id, api_key, note, secret=None):
        query = {
            'photo_id': video_id,
            'method': 'flickr.%s' % method,
            'api_key': api_key,
            'format': 'json',
            'nojsoncallback': 1,
        }
        if secret:
            query['secret'] = secret
        data = self._download_json(self._API_BASE_URL + compat_urllib_parse.urlencode(query), video_id, note)
        if data['stat'] != 'ok':
            raise ExtractorError(data['message'])
        return data
>>>>>>> 5b95419c

    def _real_extract(self, url):
        video_id = self._match_id(url)

        api_key = self._download_json('https://www.flickr.com/hermes_error_beacon.gne', video_id, 'Downloading api key',)['site_key']

        video_info = self._call_api('photos.getInfo', video_id, api_key, 'Downloading video info')['photo']
        if video_info['media'] == 'video':
            streams = self._call_api('video.getStreamInfo', video_id, api_key, 'Downloading streams info', video_info['secret'])['streams']

            preference = qualities(['iphone_wifi', '700', 'appletv', 'orig'])

            formats = []
            for stream in streams['stream']:
                stream_type = str(stream.get('type'))
                formats.append({
                    'format_id': stream_type,
                    'url': stream['_content'],
                    'preference': preference(stream_type),
                })
            self._sort_formats(formats)

            owner = video_info.get('owner', {})

            return {
                'id': video_id,
                'title': video_info['title']['_content'],
                'description': video_info.get('description', {}).get('_content'),
                'formats': formats,
                'timestamp': int_or_none(video_info.get('dateuploaded')),
                'duration': int_or_none(video_info.get('video', {}).get('duration')),
                'uploader_id': owner.get('nsid'),
                'uploader': owner.get('realname'),
                'comment_count': int_or_none(video_info.get('comments', {}).get('_content')),
                'view_count': int_or_none(video_info.get('views')),
                'tags': [tag.get('_content') for tag in video_info.get('tags', {}).get('tag', [])]
            }
        else:
            raise ExtractorError('not a video', expected=True)<|MERGE_RESOLUTION|>--- conflicted
+++ resolved
@@ -1,18 +1,11 @@
 from __future__ import unicode_literals
 
 from .common import InfoExtractor
-<<<<<<< HEAD
-from ..utils import (
-    ExtractorError,
-    find_xpath_attr,
-    sanitized_Request,
-=======
 from ..compat import compat_urllib_parse
 from ..utils import (
     ExtractorError,
     int_or_none,
     qualities,
->>>>>>> 5b95419c
 )
 
 
@@ -39,17 +32,6 @@
 
     _API_BASE_URL = 'https://api.flickr.com/services/rest?'
 
-<<<<<<< HEAD
-        video_id = mobj.group('id')
-        video_uploader_id = mobj.group('uploader_id')
-        webpage_url = 'http://www.flickr.com/photos/' + video_uploader_id + '/' + video_id
-        req = sanitized_Request(webpage_url)
-        req.add_header(
-            'User-Agent',
-            # it needs a more recent version
-            'Mozilla/5.0 (X11; Linux x86_64; rv:38.0) Gecko/20150101 Firefox/38.0 (Chrome)')
-        webpage = self._download_webpage(req, video_id)
-=======
     def _call_api(self, method, video_id, api_key, note, secret=None):
         query = {
             'photo_id': video_id,
@@ -64,7 +46,6 @@
         if data['stat'] != 'ok':
             raise ExtractorError(data['message'])
         return data
->>>>>>> 5b95419c
 
     def _real_extract(self, url):
         video_id = self._match_id(url)
